--- conflicted
+++ resolved
@@ -20,13 +20,12 @@
 var AcceptedTypes = map[string]struct{}{"ACCOUNT": {}, "WAREHOUSE": {}, "DATABASE": {}, "SCHEMA": {}, "TABLE": {}, "VIEW": {}, "COLUMN": {}, "SHARED-DATABASE": {}, "EXTERNAL_TABLE": {}, "MATERIALIZED_VIEW": {}}
 
 const (
-	whoLockedReason             = "The 'who' for this Snowflake role cannot be changed because it was imported from an external identity store"
-	inheritanceLockedReason     = "The inheritance for this Snowflake role cannot be changed because it was imported from an external identity store"
-	nameLockedReason            = "This Snowflake role cannot be renamed because it was imported from an external identity store"
-	deleteLockedReason          = "This Snowflake role cannot be deleted because it was imported from an external identity store"
-	maskPrefix                  = "RAITO_"
-	idAlphabet                  = "0123456789abcdefghijklmnopqrstuvwxyzABCDEFGHIJKLMNOPQRSTUVWXYZ"
-	nameTagOverrideLockedReason = "This Snowflake role cannot be renamed because it has a name tag override attached to it"
+	whoLockedReason         = "The 'who' for this Snowflake role cannot be changed because it was imported from an external identity store"
+	inheritanceLockedReason = "The inheritance for this Snowflake role cannot be changed because it was imported from an external identity store"
+	nameLockedReason        = "This Snowflake role cannot be renamed because it was imported from an external identity store"
+	deleteLockedReason      = "This Snowflake role cannot be deleted because it was imported from an external identity store"
+	maskPrefix              = "RAITO_"
+	idAlphabet              = "0123456789abcdefghijklmnopqrstuvwxyzABCDEFGHIJKLMNOPQRSTUVWXYZ"
 
 	databaseRoleWhoLockedReason  = "The 'who' for this Snowflake role cannot be changed because we currently do not support database role changes"
 	databaseRoleWhatLockedReason = "The 'what' for this Snowflake role cannot be changed because we currently do not support database role changes"
@@ -121,13 +120,6 @@
 	}()
 
 	logger.Info("Reading account and database roles from Snowflake")
-<<<<<<< HEAD
-=======
-	externalGroupOwners := configMap.GetStringWithDefault(SfExternalIdentityStoreOwners, "")
-	excludedRoles := s.extractExcludeRoleList(configMap)
-
-	linkToExternalIdentityStoreGroups := configMap.GetBoolWithDefault(SfLinkToExternalIdentityStoreGroups, false)
->>>>>>> 2a4d5cbb
 
 	shares, err := s.getShareNames(repo)
 	if err != nil {
@@ -144,14 +136,9 @@
 	databaseRoleSupportEnabled := configMap.GetBoolWithDefault(SfDatabaseRoles, false)
 	if databaseRoleSupportEnabled {
 		logger.Info("Reading database roles from Snowflake")
-
-<<<<<<< HEAD
-		err = s.importAllRolesOnDatabaseLevel(accessProviderHandler, repo, shares, configMap)
-=======
 		excludedDatabases := s.extractExcludeDatabases(configMap)
 
-		err = s.importAllRolesOnDatabaseLevel(accessProviderHandler, repo, excludedDatabases, externalGroupOwners, excludedRoles, linkToExternalIdentityStoreGroups, shares)
->>>>>>> 2a4d5cbb
+		err = s.importAllRolesOnDatabaseLevel(accessProviderHandler, repo, excludedDatabases, shares, configMap)
 		if err != nil {
 			return err
 		}
