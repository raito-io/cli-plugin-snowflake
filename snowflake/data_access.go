--- conflicted
+++ resolved
@@ -176,7 +176,6 @@
 }
 
 func (s *AccessSyncer) SyncAccessProviderMasksToTarget(ctx context.Context, masksToRemove []string, access []*importer.AccessProvider, feedbackHandler wrappers.AccessProviderFeedbackHandler, configMap *config.ConfigMap) error {
-<<<<<<< HEAD
 	if configMap.GetBoolWithDefault(SfStandardEdition, false) {
 		if len(masksToRemove) > 0 || len(access) > 0 {
 			logger.Error("Skipping masking policies due to Snowflake Standard Edition.")
@@ -214,10 +213,6 @@
 	}
 
 	return nil
-=======
-	//TODO implement me
-	panic("implement me")
->>>>>>> 6fe9a27c
 }
 
 func (s *AccessSyncer) SyncAccessAsCodeToTarget(ctx context.Context, access map[string]*importer.AccessProvider, prefix string, configMap *config.ConfigMap) error {
