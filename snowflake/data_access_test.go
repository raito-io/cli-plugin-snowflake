package snowflake

import (
	"context"
	"fmt"
	"strings"
	"testing"
	"time"

	"github.com/aws/smithy-go/ptr"
	"github.com/raito-io/cli/base/access_provider"
	"github.com/raito-io/cli/base/access_provider/sync_from_target"
	"github.com/raito-io/cli/base/access_provider/sync_to_target"
	importer "github.com/raito-io/cli/base/access_provider/sync_to_target"
	"github.com/raito-io/cli/base/data_source"
	"github.com/raito-io/cli/base/tag"
	"github.com/raito-io/cli/base/util/config"
	"github.com/raito-io/cli/base/wrappers/mocks"
	"github.com/stretchr/testify/assert"
	"github.com/stretchr/testify/mock"
	"github.com/stretchr/testify/require"
)

func TestAccessSyncer_SyncAccessProvidersFromTarget(t *testing.T) {
	type fields struct {
		setup             func(repoMock *mockDataAccessRepository) *mocks.SimpleAccessProviderHandler
		repoProviderError error
	}
	type args struct {
		repoCreateError error
		configMap       config.ConfigMap
	}
	tests := []struct {
		name    string
		fields  fields
		args    args
		wantAps []sync_from_target.AccessProvider
		wantErr require.ErrorAssertionFunc
	}{
		{
			name: "basic",
			fields: fields{
				setup: func(repoMock *mockDataAccessRepository) *mocks.SimpleAccessProviderHandler {
					fileCreator := mocks.NewSimpleAccessProviderHandler(t, 3)

					repoMock.EXPECT().Close().Return(nil).Once()
					repoMock.EXPECT().TotalQueryTime().Return(time.Minute).Once()
					repoMock.EXPECT().GetShares().Return([]DbEntity{
						{Name: "Share1"}, {Name: "Share2"},
					}, nil).Once()

					repoMock.EXPECT().GetAccountRoles().Return([]RoleEntity{
						{Name: "Role1", AssignedToUsers: 2, GrantedRoles: 3, GrantedToRoles: 1, Owner: "Owner1"},
						{Name: "Role2", AssignedToUsers: 3, GrantedRoles: 2, GrantedToRoles: 1, Owner: "Owner2"},
						{Name: "Role3", AssignedToUsers: 1, GrantedRoles: 1, GrantedToRoles: 1, Owner: "ExternalOwner1"},
					}, nil).Once()
					repoMock.EXPECT().GetGrantsOfAccountRole("Role1").Return([]GrantOfRole{
						{GrantedTo: "USER", GranteeName: "GranteeRole1Number1"},
						{GrantedTo: "ROLE", GranteeName: "GranteeRole1Number2"},
					}, nil).Once()
					repoMock.EXPECT().GetGrantsToAccountRole("Role1").Return([]GrantToRole{
						{GrantedOn: "SCHEMA", Name: "Share2.GranteeRole1Schema", Privilege: "USAGE"},
						{GrantedOn: "SCHEMA", Name: "Share2.GranteeRole1Schema", Privilege: "READ"},
						{GrantedOn: "TABLE", Name: "DB1.GranteeRole1Table", Privilege: "USAGE"},
						{GrantedOn: "TABLE", Name: "DB1.GranteeRole1Table", Privilege: "SELECT"},
						{GrantedOn: "MATERIALIZED_VIEW", Name: "DB1.GranteeRole1MatView", Privilege: "SELECT"},
					}, nil).Once()
					repoMock.EXPECT().GetGrantsOfAccountRole("Role2").Return([]GrantOfRole{
						{GrantedTo: "USER", GranteeName: "GranteeRole2"},
					}, nil).Once()
					repoMock.EXPECT().GetGrantsToAccountRole("Role2").Return([]GrantToRole{
						{GrantedOn: "GrandOnRole2Number1", Name: "GranteeRole2", Privilege: "USAGE"},
					}, nil).Once()
					repoMock.EXPECT().GetGrantsOfAccountRole("Role3").Return([]GrantOfRole{
						{GrantedTo: "ROLE", GranteeName: "\"GranteeRole.3\""},
					}, nil).Once()
					repoMock.EXPECT().GetGrantsToAccountRole("Role3").Return([]GrantToRole{
						{GrantedOn: "GrandOnRole3Number1", Name: "GranteeRole3", Privilege: "WRITE"},
					}, nil).Once()

					repoMock.EXPECT().GetPolicies("MASKING").Return([]PolicyEntity{
						{Name: "MaskingPolicy1", SchemaName: "schema1", DatabaseName: "DB", Owner: "MaskingOwner", Kind: "MASKING_POLICY"},
					}, nil).Once()
					repoMock.EXPECT().GetPolicies("ROW ACCESS").Return([]PolicyEntity{
						{Name: "RowAccess1", SchemaName: "schema2", DatabaseName: "DB", Owner: "RowAccessOwner", Kind: "ROW_ACCESS_POLICY"},
					}, nil).Once()
					repoMock.EXPECT().DescribePolicy("MASKING", "DB", "schema1", "MaskingPolicy1").Return([]describePolicyEntity{
						{Name: "DescribePolicy1", Body: "PolicyBody 1"},
					}, nil).Once()
					repoMock.EXPECT().DescribePolicy("ROW ACCESS", "DB", "schema2", "RowAccess1").Return([]describePolicyEntity{
						{Name: "DescribePolicy2", Body: "Row Access Policy Body"},
					}, nil).Once()
					repoMock.EXPECT().GetPolicyReferences("DB", "schema1", "MaskingPolicy1").Return([]policyReferenceEntity{
						{POLICY_DB: "PolicyDB"},
					}, nil).Once()
					repoMock.EXPECT().GetPolicyReferences("DB", "schema2", "RowAccess1").Return([]policyReferenceEntity{
						{POLICY_DB: "PolicyDB"},
					}, nil).Once()

					return fileCreator
				},
			},
			args: args{
				configMap: config.ConfigMap{
					Parameters: map[string]string{SfExternalIdentityStoreOwners: "ExternalOwner1,ExternalOwner2", SfSkipTags: "true"},
				},
			},
			wantAps: []sync_from_target.AccessProvider{
				{
					ExternalId:        "Role1",
					NotInternalizable: false,
					Name:              "Role1",
					NamingHint:        "Role1",
					Who: &sync_from_target.WhoItem{
						Users:           []string{"GranteeRole1Number1"},
						Groups:          []string{},
						AccessProviders: []string{"GranteeRole1Number2"},
					},
					ActualName: "Role1",
					Type:       ptr.String(access_provider.Role),
					What: []sync_from_target.WhatItem{
						{
							DataObject: &data_source.DataObjectReference{
								FullName: "Share2.GranteeRole1Schema",
								Type:     "",
							},
							Permissions: []string{"READ"},
						},
						{
							DataObject: &data_source.DataObjectReference{
								FullName: "DB1.GranteeRole1Table",
								Type:     "",
							},
							Permissions: []string{"SELECT"},
						},
						{
							DataObject: &data_source.DataObjectReference{
								FullName: "DB1.GranteeRole1MatView",
								Type:     "",
							},
							Permissions: []string{"SELECT"},
						},
					},
					Action: 1,
					Policy: "",
				}, {
					ExternalId:        "Role2",
					NotInternalizable: false,
					Name:              "Role2",
					NamingHint:        "Role2",
					Type:              ptr.String(access_provider.Role),
					Who: &sync_from_target.WhoItem{
						Users:           []string{"GranteeRole2"},
						Groups:          []string{},
						AccessProviders: []string{},
					},
					ActualName: "Role2",
					What:       []sync_from_target.WhatItem{},
					Action:     1,
					Policy:     "",
				}, {
					ExternalId:        "Role3",
					NotInternalizable: true,
					Name:              "Role3",
					NamingHint:        "Role3",
					Type:              ptr.String(access_provider.Role),
					Who: &sync_from_target.WhoItem{
						Users:           []string{},
						Groups:          []string{},
						AccessProviders: []string{"GranteeRole.3"},
					},
					ActualName: "Role3",
					What:       []sync_from_target.WhatItem{},
					Action:     1,
					Policy:     "",
				},
				{
					ExternalId:        "DB-schema1-MaskingPolicy1",
					NotInternalizable: true,
					Name:              "DB-schema1-MaskingPolicy1",
					NamingHint:        "MaskingPolicy1",
					Who:               nil,
					ActualName:        "DB-schema1-MaskingPolicy1",
					What:              []sync_from_target.WhatItem{},
					Action:            3,
					Policy:            "PolicyBody 1",
				},
				{
					ExternalId:        "DB-schema2-RowAccess1",
					NotInternalizable: true,
					Name:              "DB-schema2-RowAccess1",
					NamingHint:        "RowAccess1",
					Who:               nil,
					ActualName:        "DB-schema2-RowAccess1",
					What:              []sync_from_target.WhatItem{},
					Action:            4,
					Policy:            "Row Access Policy Body",
				},
			},
			wantErr: require.NoError,
		},
		{
<<<<<<< HEAD
			name: "with database roles",
			fields: fields{
				setup: func(repoMock *mockDataAccessRepository) *mocks.SimpleAccessProviderHandler {
					fileCreator := mocks.NewSimpleAccessProviderHandler(t, 3)
=======
			ExternalId:        "DB-schema2-RowAccess1",
			NotInternalizable: true,
			Name:              "DB-schema2-RowAccess1",
			NamingHint:        "RowAccess1",
			Who:               nil,
			ActualName:        "DB-schema2-RowAccess1",
			What:              []sync_from_target.WhatItem{},
			Action:            4,
			Policy:            "Row Access Policy Body",
		},
	}, fileCreator.AccessProviders)
}

func TestAccessSyncer_SyncAccessProvidersFromTarget_WithDatabaseRoleSupport(t *testing.T) {
	//Given
	configParams := config.ConfigMap{
		Parameters: map[string]string{"key": "value", SfExternalIdentityStoreOwners: "ExternalOwner1,ExternalOwner2", SfDatabaseRoles: "true"},
	}

	repoMock := newMockDataAccessRepository(t)
	fileCreator := mocks.NewSimpleAccessProviderHandler(t, 3)

	repoMock.EXPECT().Close().Return(nil).Once()
	repoMock.EXPECT().TotalQueryTime().Return(time.Minute).Once()
	repoMock.EXPECT().GetShares().Return([]DbEntity{
		{Name: "Share1"}, {Name: "Share2"},
	}, nil).Once()

	repoMock.EXPECT().GetDatabases().Return([]DbEntity{
		{Name: "SNOWFLAKE"},
		{Name: "TEST_DB"},
	}, nil).Once()
	repoMock.EXPECT().GetDatabaseRoles("TEST_DB").Return([]RoleEntity{
		{Name: "DatabaseRole1", AssignedToUsers: 0, GrantedRoles: 0, GrantedToRoles: 1, Owner: "Owner1"},
		{Name: "DatabaseRole2", AssignedToUsers: 0, GrantedRoles: 1, GrantedToRoles: 0, Owner: "Owner2"},
		{Name: "DatabaseRole3", AssignedToUsers: 0, GrantedRoles: 1, GrantedToRoles: 0, Owner: "Owner2"},
	}, nil).Once()
>>>>>>> 2a4d5cbb

					repoMock.EXPECT().Close().Return(nil).Once()
					repoMock.EXPECT().TotalQueryTime().Return(time.Minute).Once()
					repoMock.EXPECT().GetShares().Return([]DbEntity{
						{Name: "Share1"}, {Name: "Share2"},
					}, nil).Once()

					repoMock.EXPECT().GetDatabases().Return([]DbEntity{
						{Name: "SNOWFLAKE"},
						{Name: "TEST_DB"},
					}, nil).Once()
					repoMock.EXPECT().GetDatabaseRoles("SNOWFLAKE").Return([]RoleEntity{}, nil).Once()
					repoMock.EXPECT().GetDatabaseRoles("TEST_DB").Return([]RoleEntity{
						{Name: "DatabaseRole1", AssignedToUsers: 0, GrantedRoles: 0, GrantedToRoles: 1, Owner: "Owner1"},
						{Name: "DatabaseRole2", AssignedToUsers: 0, GrantedRoles: 1, GrantedToRoles: 0, Owner: "Owner2"},
						{Name: "DatabaseRole3", AssignedToUsers: 0, GrantedRoles: 1, GrantedToRoles: 0, Owner: "Owner2"},
					}, nil).Once()

					repoMock.EXPECT().GetAccountRoles().Return([]RoleEntity{
						{Name: "Role1", AssignedToUsers: 2, GrantedRoles: 3, GrantedToRoles: 1, Owner: "Owner1"},
						{Name: "Role2", AssignedToUsers: 3, GrantedRoles: 2, GrantedToRoles: 1, Owner: "Owner2"},
						{Name: "Role3", AssignedToUsers: 1, GrantedRoles: 1, GrantedToRoles: 1, Owner: "ExternalOwner1"},
					}, nil).Once()
					repoMock.EXPECT().GetGrantsOfAccountRole("Role1").Return([]GrantOfRole{
						{GrantedTo: "USER", GranteeName: "GranteeRole1Number1"},
						{GrantedTo: "ROLE", GranteeName: "GranteeRole1Number2"},
					}, nil).Once()
					repoMock.EXPECT().GetGrantsToAccountRole("Role1").Return([]GrantToRole{
						{GrantedOn: "SCHEMA", Name: "Share2.GranteeRole1Schema", Privilege: "USAGE"},
						{GrantedOn: "SCHEMA", Name: "Share2.GranteeRole1Schema", Privilege: "READ"},
						{GrantedOn: "TABLE", Name: "DB1.GranteeRole1Table", Privilege: "USAGE"},
						{GrantedOn: "TABLE", Name: "DB1.GranteeRole1Table", Privilege: "SELECT"},
						{GrantedOn: "MATERIALIZED_VIEW", Name: "DB1.GranteeRole1MatView", Privilege: "SELECT"},
					}, nil).Once()
					repoMock.EXPECT().GetGrantsOfAccountRole("Role2").Return([]GrantOfRole{
						{GrantedTo: "USER", GranteeName: "GranteeRole2"},
					}, nil).Once()
					repoMock.EXPECT().GetGrantsToAccountRole("Role2").Return([]GrantToRole{
						{GrantedOn: "GrandOnRole2Number1", Name: "GranteeRole2", Privilege: "USAGE"},
					}, nil).Once()
					repoMock.EXPECT().GetGrantsOfAccountRole("Role3").Return([]GrantOfRole{
						{GrantedTo: "ROLE", GranteeName: "\"GranteeRole.3\""},
					}, nil).Once()
					repoMock.EXPECT().GetGrantsToAccountRole("Role3").Return([]GrantToRole{
						{GrantedOn: "GrandOnRole3Number1", Name: "GranteeRole3", Privilege: "WRITE"},
					}, nil).Once()

					repoMock.EXPECT().GetGrantsOfDatabaseRole("TEST_DB", "DatabaseRole1").Return([]GrantOfRole{
						{GrantedTo: "ROLE", GranteeName: "GranteeDatabaseRole1Number2"},
						{GrantedTo: "DATABASE_ROLE", GranteeName: "TEST_DB.DatabaseRole2"},
					}, nil).Once()
					repoMock.EXPECT().GetGrantsToDatabaseRole("TEST_DB", "DatabaseRole1").Return([]GrantToRole{
						{GrantedOn: "TABLE", Name: "TEST_DB.GranteeRole1Table", Privilege: "USAGE"},
						{GrantedOn: "TABLE", Name: "TEST_DB.GranteeRole1Table", Privilege: "SELECT"},
						{GrantedOn: "MATERIALIZED_VIEW", Name: "TEST_DB.GranteeRole1MatView", Privilege: "SELECT"},
					}, nil).Once()

					repoMock.EXPECT().GetGrantsOfDatabaseRole("TEST_DB", "DatabaseRole2").Return([]GrantOfRole{}, nil).Once()
					repoMock.EXPECT().GetGrantsToDatabaseRole("TEST_DB", "DatabaseRole2").Return([]GrantToRole{
						{GrantedOn: "GrandOnDatabaseRole2Number1", Name: "GranteeDatabaseRole2", Privilege: "USAGE"},
					}, nil).Once()

					repoMock.EXPECT().GetGrantsOfDatabaseRole("TEST_DB", "DatabaseRole3").Return([]GrantOfRole{}, nil).Once()
					repoMock.EXPECT().GetGrantsToDatabaseRole("TEST_DB", "DatabaseRole3").Return([]GrantToRole{
						{GrantedOn: "MATERIALIZED_VIEW", Name: "TEST_DB.GranteeRole3MatView", Privilege: "SELECT"},
					}, nil).Once()

					repoMock.EXPECT().GetPolicies("MASKING").Return([]PolicyEntity{
						{Name: "MaskingPolicy1", SchemaName: "schema1", DatabaseName: "DB", Owner: "MaskingOwner", Kind: "MASKING_POLICY"},
					}, nil).Once()
					repoMock.EXPECT().GetPolicies("ROW ACCESS").Return([]PolicyEntity{
						{Name: "RowAccess1", SchemaName: "schema2", DatabaseName: "DB", Owner: "RowAccessOwner", Kind: "ROW_ACCESS_POLICY"},
					}, nil).Once()
					repoMock.EXPECT().DescribePolicy("MASKING", "DB", "schema1", "MaskingPolicy1").Return([]describePolicyEntity{
						{Name: "DescribePolicy1", Body: "PolicyBody 1"},
					}, nil).Once()
					repoMock.EXPECT().DescribePolicy("ROW ACCESS", "DB", "schema2", "RowAccess1").Return([]describePolicyEntity{
						{Name: "DescribePolicy2", Body: "Row Access Policy Body"},
					}, nil).Once()
					repoMock.EXPECT().GetPolicyReferences("DB", "schema1", "MaskingPolicy1").Return([]policyReferenceEntity{
						{POLICY_DB: "PolicyDB"},
					}, nil).Once()
					repoMock.EXPECT().GetPolicyReferences("DB", "schema2", "RowAccess1").Return([]policyReferenceEntity{
						{POLICY_DB: "PolicyDB"},
					}, nil).Once()

					return fileCreator
				},
			},
			args: args{
				configMap: config.ConfigMap{
					Parameters: map[string]string{SfExternalIdentityStoreOwners: "ExternalOwner1,ExternalOwner2", SfDatabaseRoles: "true", SfSkipTags: "true"},
				},
			},
			wantAps: []sync_from_target.AccessProvider{
				{
					ExternalId:        "Role1",
					NotInternalizable: false,
					Name:              "Role1",
					NamingHint:        "Role1",
					Who: &sync_from_target.WhoItem{
						Users:           []string{"GranteeRole1Number1"},
						Groups:          []string{},
						AccessProviders: []string{"GranteeRole1Number2"},
					},
					ActualName: "Role1",
					Type:       ptr.String(access_provider.Role),
					What: []sync_from_target.WhatItem{
						{
							DataObject: &data_source.DataObjectReference{
								FullName: "Share2.GranteeRole1Schema",
								Type:     "",
							},
							Permissions: []string{"READ"},
						},
						{
							DataObject: &data_source.DataObjectReference{
								FullName: "DB1.GranteeRole1Table",
								Type:     "",
							},
							Permissions: []string{"SELECT"},
						},
						{
							DataObject: &data_source.DataObjectReference{
								FullName: "DB1.GranteeRole1MatView",
								Type:     "",
							},
							Permissions: []string{"SELECT"},
						},
					},
					Action: 1,
					Policy: "",
				}, {
					ExternalId:        "Role2",
					NotInternalizable: false,
					Name:              "Role2",
					NamingHint:        "Role2",
					Type:              ptr.String(access_provider.Role),
					Who: &sync_from_target.WhoItem{
						Users:           []string{"GranteeRole2"},
						Groups:          []string{},
						AccessProviders: []string{},
					},
					ActualName: "Role2",
					What:       []sync_from_target.WhatItem{},
					Action:     1,
					Policy:     "",
				}, {
					ExternalId:        "Role3",
					NotInternalizable: true,
					Name:              "Role3",
					NamingHint:        "Role3",
					Type:              ptr.String(access_provider.Role),
					Who: &sync_from_target.WhoItem{
						Users:           []string{},
						Groups:          []string{},
						AccessProviders: []string{"GranteeRole.3"},
					},
					ActualName: "Role3",
					What:       []sync_from_target.WhatItem{},
					Action:     1,
					Policy:     "",
				},
				{
					ExternalId:        "DATABASEROLE###DATABASE:TEST_DB###ROLE:DatabaseRole1",
					NotInternalizable: false,
					Name:              "TEST_DB.DatabaseRole1",
					NamingHint:        "DatabaseRole1",
					ActualName:        "DatabaseRole1",
					Who: &sync_from_target.WhoItem{
						Users:           []string{},
						Groups:          []string{},
						AccessProviders: []string{"GranteeDatabaseRole1Number2", "DATABASEROLE###DATABASE:TEST_DB###ROLE:DatabaseRole2"},
					},
					What: []sync_from_target.WhatItem{
						{
							DataObject: &data_source.DataObjectReference{
								FullName: "TEST_DB.GranteeRole1Table",
								Type:     "",
							},
							Permissions: []string{"SELECT"},
						},
						{
							DataObject: &data_source.DataObjectReference{
								FullName: "TEST_DB.GranteeRole1MatView",
								Type:     "",
							},
							Permissions: []string{"SELECT"},
						},
					},
					Action:           sync_from_target.Grant,
					Policy:           "",
					Type:             ptr.String("databaseRole"),
					WhoLocked:        ptr.Bool(true),
					WhoLockedReason:  ptr.String("The 'who' for this Snowflake role cannot be changed because we currently do not support database role changes"),
					WhatLocked:       ptr.Bool(true),
					WhatLockedReason: ptr.String("The 'what' for this Snowflake role cannot be changed because we currently do not support database role changes"),
				}, {
					ExternalId:        "DATABASEROLE###DATABASE:TEST_DB###ROLE:DatabaseRole2",
					NotInternalizable: false,
					Name:              "TEST_DB.DatabaseRole2",
					NamingHint:        "DatabaseRole2",
					ActualName:        "DatabaseRole2",
					Who: &sync_from_target.WhoItem{
						Users:           []string{},
						Groups:          []string{},
						AccessProviders: []string{},
					},
					What:             []sync_from_target.WhatItem{},
					Action:           1,
					Policy:           "",
					Type:             ptr.String("databaseRole"),
					WhoLocked:        ptr.Bool(true),
					WhoLockedReason:  ptr.String("The 'who' for this Snowflake role cannot be changed because we currently do not support database role changes"),
					WhatLocked:       ptr.Bool(true),
					WhatLockedReason: ptr.String("The 'what' for this Snowflake role cannot be changed because we currently do not support database role changes"),
				}, {
					ExternalId:        "DATABASEROLE###DATABASE:TEST_DB###ROLE:DatabaseRole3",
					NotInternalizable: false,
					Name:              "TEST_DB.DatabaseRole3",
					NamingHint:        "DatabaseRole3",
					ActualName:        "DatabaseRole3",
					Who: &sync_from_target.WhoItem{
						Users:           []string{},
						Groups:          []string{},
						AccessProviders: []string{},
					},
					What: []sync_from_target.WhatItem{

						{
							DataObject: &data_source.DataObjectReference{
								FullName: "TEST_DB.GranteeRole3MatView",
								Type:     "",
							},
							Permissions: []string{"SELECT"},
						},
					},
					Action:           1,
					Policy:           "",
					Type:             ptr.String("databaseRole"),
					WhoLocked:        ptr.Bool(true),
					WhoLockedReason:  ptr.String("The 'who' for this Snowflake role cannot be changed because we currently do not support database role changes"),
					WhatLocked:       ptr.Bool(true),
					WhatLockedReason: ptr.String("The 'what' for this Snowflake role cannot be changed because we currently do not support database role changes"),
				},
				{
					ExternalId:        "DB-schema1-MaskingPolicy1",
					NotInternalizable: true,
					Name:              "DB-schema1-MaskingPolicy1",
					NamingHint:        "MaskingPolicy1",
					Who:               nil,
					ActualName:        "DB-schema1-MaskingPolicy1",
					What:              []sync_from_target.WhatItem{},
					Action:            3,
					Policy:            "PolicyBody 1",
				},
				{
					ExternalId:        "DB-schema2-RowAccess1",
					NotInternalizable: true,
					Name:              "DB-schema2-RowAccess1",
					NamingHint:        "RowAccess1",
					Who:               nil,
					ActualName:        "DB-schema2-RowAccess1",
					What:              []sync_from_target.WhatItem{},
					Action:            4,
					Policy:            "Row Access Policy Body",
				},
			},
			wantErr: require.NoError,
		},
		{
			name: "no unpack",
			fields: fields{
				setup: func(repoMock *mockDataAccessRepository) *mocks.SimpleAccessProviderHandler {
					fileCreator := mocks.NewSimpleAccessProviderHandler(t, 2)

					repoMock.EXPECT().Close().Return(nil).Once()
					repoMock.EXPECT().TotalQueryTime().Return(time.Minute).Once()
					repoMock.EXPECT().GetShares().Return([]DbEntity{
						{Name: "Share1"}, {Name: "Share2"},
					}, nil).Once()
					repoMock.EXPECT().GetAccountRoles().Return([]RoleEntity{
						{Name: "Role1", AssignedToUsers: 2, GrantedRoles: 3, GrantedToRoles: 1, Owner: "Owner1"},
						{Name: "Role3", AssignedToUsers: 1, GrantedRoles: 1, GrantedToRoles: 1, Owner: "ExternalOwner1"},
					}, nil).Once()
					repoMock.EXPECT().GetGrantsOfAccountRole("Role1").Return([]GrantOfRole{
						{GrantedTo: "USER", GranteeName: "GranteeRole1Number1"},
						{GrantedTo: "ROLE", GranteeName: "GranteeRole1Number2"},
					}, nil).Once()
					repoMock.EXPECT().GetGrantsToAccountRole("Role1").Return([]GrantToRole{
						{GrantedOn: "SCHEMA", Name: "Share2.GranteeRole1Schema", Privilege: "USAGE"},
						{GrantedOn: "SCHEMA", Name: "Share2.GranteeRole1Schema", Privilege: "READ"},
						{GrantedOn: "TABLE", Name: "DB1.GranteeRole1Table", Privilege: "USAGE"},
						{GrantedOn: "TABLE", Name: "DB1.GranteeRole1Table", Privilege: "SELECT"},
					}, nil).Once()
					repoMock.EXPECT().GetGrantsToAccountRole("Role3").Return([]GrantToRole{
						{GrantedOn: "GrandOnRole3Number1", Name: "GranteeRole3", Privilege: "WRITE"},
					}, nil).Once()
					repoMock.EXPECT().GetPolicies("MASKING").Return([]PolicyEntity{
						{Name: "MaskingPolicy1", SchemaName: "schema1", DatabaseName: "DB", Owner: "MaskingOwner", Kind: "MASKING_POLICY"},
					}, nil).Once()
					repoMock.EXPECT().GetPolicies("ROW ACCESS").Return([]PolicyEntity{
						{Name: "RowAccess1", SchemaName: "schema2", DatabaseName: "DB", Owner: "RowAccessOwner", Kind: "ROW_ACCESS_POLICY"},
					}, nil).Once()
					repoMock.EXPECT().DescribePolicy("MASKING", "DB", "schema1", "MaskingPolicy1").Return([]describePolicyEntity{
						{Name: "DescribePolicy1", Body: "PolicyBody 1"},
					}, nil).Once()
					repoMock.EXPECT().DescribePolicy("ROW ACCESS", "DB", "schema2", "RowAccess1").Return([]describePolicyEntity{
						{Name: "DescribePolicy2", Body: "Row Access Policy Body"},
					}, nil).Once()
					repoMock.EXPECT().GetPolicyReferences("DB", "schema1", "MaskingPolicy1").Return([]policyReferenceEntity{
						{POLICY_DB: "PolicyDB"},
					}, nil).Once()
					repoMock.EXPECT().GetPolicyReferences("DB", "schema2", "RowAccess1").Return([]policyReferenceEntity{
						{POLICY_DB: "PolicyDB"},
					}, nil).Once()

					return fileCreator
				},
			},
			args: args{
				configMap: config.ConfigMap{
					Parameters: map[string]string{SfExternalIdentityStoreOwners: "ExternalOwner1,ExternalOwner2", SfLinkToExternalIdentityStoreGroups: "true", SfSkipTags: "true"},
				},
			},
			wantAps: []sync_from_target.AccessProvider{
				{
					ExternalId:        "Role1",
					Type:              ptr.String(access_provider.Role),
					NotInternalizable: false,
					Name:              "Role1",
					NamingHint:        "Role1",
					Who: &sync_from_target.WhoItem{
						Users:           []string{"GranteeRole1Number1"},
						Groups:          []string{},
						AccessProviders: []string{"GranteeRole1Number2"},
					},
					ActualName: "Role1",
					What: []sync_from_target.WhatItem{
						{
							DataObject: &data_source.DataObjectReference{
								FullName: "Share2.GranteeRole1Schema",
								Type:     "",
							},
							Permissions: []string{"READ"},
						},
						{
							DataObject: &data_source.DataObjectReference{
								FullName: "DB1.GranteeRole1Table",
								Type:     "",
							},
							Permissions: []string{"SELECT"},
						},
					},
					Action: 1,
					Policy: "",
				}, {
					ExternalId:              "Role3",
					Type:                    ptr.String(access_provider.Role),
					NotInternalizable:       false,
					WhoLocked:               ptr.Bool(true),
					InheritanceLocked:       ptr.Bool(true),
					NameLocked:              ptr.Bool(true),
					DeleteLocked:            ptr.Bool(true),
					WhoLockedReason:         ptr.String(whoLockedReason),
					InheritanceLockedReason: ptr.String(inheritanceLockedReason),
					NameLockedReason:        ptr.String(nameLockedReason),
					DeleteLockedReason:      ptr.String(deleteLockedReason),
					Name:                    "Role3",
					NamingHint:              "Role3",
					Who: &sync_from_target.WhoItem{
						Users:           []string{},
						Groups:          []string{"Role3"},
						AccessProviders: []string{},
					},
					ActualName: "Role3",
					What:       []sync_from_target.WhatItem{},
					Action:     1,
					Policy:     "",
				},
				{
					ExternalId:        "DB-schema1-MaskingPolicy1",
					NotInternalizable: true,
					Name:              "DB-schema1-MaskingPolicy1",
					NamingHint:        "MaskingPolicy1",
					Who:               nil,
					ActualName:        "DB-schema1-MaskingPolicy1",
					What:              []sync_from_target.WhatItem{},
					Action:            3,
					Policy:            "PolicyBody 1",
				},
				{
					ExternalId:        "DB-schema2-RowAccess1",
					NotInternalizable: true,
					Name:              "DB-schema2-RowAccess1",
					NamingHint:        "RowAccess1",
					Who:               nil,
					ActualName:        "DB-schema2-RowAccess1",
					What:              []sync_from_target.WhatItem{},
					Action:            4,
					Policy:            "Row Access Policy Body",
				},
			},
			wantErr: require.NoError,
		},
		{
			name: "SF standard edition",
			fields: fields{
				setup: func(repoMock *mockDataAccessRepository) *mocks.SimpleAccessProviderHandler {
					fileCreator := mocks.NewSimpleAccessProviderHandler(t, 3)

					repoMock.EXPECT().Close().Return(nil).Once()
					repoMock.EXPECT().TotalQueryTime().Return(time.Minute).Once()
					repoMock.EXPECT().GetShares().Return([]DbEntity{
						{Name: "Share1"}, {Name: "Share2"},
					}, nil).Once()

					repoMock.EXPECT().GetAccountRoles().Return([]RoleEntity{
						{Name: "Role1", AssignedToUsers: 2, GrantedRoles: 3, GrantedToRoles: 1, Owner: "Owner1"},
						{Name: "Role2", AssignedToUsers: 3, GrantedRoles: 2, GrantedToRoles: 1, Owner: "Owner2"},
						{Name: "Role3", AssignedToUsers: 1, GrantedRoles: 1, GrantedToRoles: 1, Owner: "ExternalOwner2"},
					}, nil).Once()
					repoMock.EXPECT().GetGrantsOfAccountRole("Role1").Return([]GrantOfRole{
						{GrantedTo: "USER", GranteeName: "GranteeRole1Number1"},
						{GrantedTo: "ROLE", GranteeName: "GranteeRole1Number2"},
					}, nil).Once()
					repoMock.EXPECT().GetGrantsToAccountRole("Role1").Return([]GrantToRole{
						{GrantedOn: "SCHEMA", Name: "Share2.GranteeRole1Schema", Privilege: "USAGE"},
						{GrantedOn: "SCHEMA", Name: "Share2.GranteeRole1Schema", Privilege: "READ"},
						{GrantedOn: "TABLE", Name: "DB1.GranteeRole1Table", Privilege: "USAGE"},
						{GrantedOn: "TABLE", Name: "DB1.GranteeRole1Table", Privilege: "SELECT"},
					}, nil).Once()
					repoMock.EXPECT().GetGrantsOfAccountRole("Role2").Return([]GrantOfRole{
						{GrantedTo: "USER", GranteeName: "GranteeRole2"},
					}, nil).Once()
					repoMock.EXPECT().GetGrantsToAccountRole("Role2").Return([]GrantToRole{
						{GrantedOn: "GrandOnRole2Number1", Name: "GranteeRole2", Privilege: "USAGE"},
					}, nil).Once()
					repoMock.EXPECT().GetGrantsOfAccountRole("Role3").Return([]GrantOfRole{
						{GrantedTo: "ROLE", GranteeName: "GranteeRole3"},
					}, nil).Once()
					repoMock.EXPECT().GetGrantsToAccountRole("Role3").Return([]GrantToRole{
						{GrantedOn: "GrandOnRole3Number1", Name: "GranteeRole3", Privilege: "WRITE"},
					}, nil).Once()

					repoMock.AssertNotCalled(t, "GetPolicies", "MASKING")
					repoMock.AssertNotCalled(t, "GetPolicies", "ROW ACCESS")
					repoMock.AssertNotCalled(t, "DescribePolicy", "MASKING", mock.Anything, mock.Anything, mock.Anything)
					repoMock.AssertNotCalled(t, "GetPolicyReferences", mock.Anything, mock.Anything, mock.Anything)

					return fileCreator
				},
			},
			args: args{
				configMap: config.ConfigMap{
					Parameters: map[string]string{
						SfExternalIdentityStoreOwners: "ExternalOwner1,ExternalOwner2",
						SfStandardEdition:             "true",
					},
				},
			},
			wantAps: []sync_from_target.AccessProvider{
				{
					ExternalId:        "Role1",
					Type:              ptr.String(access_provider.Role),
					NotInternalizable: false,
					Name:              "Role1",
					NamingHint:        "Role1",
					Who: &sync_from_target.WhoItem{
						Users:           []string{"GranteeRole1Number1"},
						Groups:          []string{},
						AccessProviders: []string{"GranteeRole1Number2"},
					},
					ActualName: "Role1",
					What: []sync_from_target.WhatItem{
						{
							DataObject: &data_source.DataObjectReference{
								FullName: "Share2.GranteeRole1Schema",
								Type:     "",
							},
							Permissions: []string{"READ"},
						},
						{
							DataObject: &data_source.DataObjectReference{
								FullName: "DB1.GranteeRole1Table",
								Type:     "",
							},
							Permissions: []string{"SELECT"},
						},
					},
					Action: 1,
					Policy: "",
				}, {
					ExternalId:        "Role2",
					Type:              ptr.String(access_provider.Role),
					NotInternalizable: false,
					Name:              "Role2",
					NamingHint:        "Role2",
					Who: &sync_from_target.WhoItem{
						Users:           []string{"GranteeRole2"},
						Groups:          []string{},
						AccessProviders: []string{},
					},
					ActualName: "Role2",
					What:       []sync_from_target.WhatItem{},
					Action:     1,
					Policy:     "",
				}, {
					ExternalId:        "Role3",
					Type:              ptr.String(access_provider.Role),
					NotInternalizable: true,
					Name:              "Role3",
					NamingHint:        "Role3",
					Who: &sync_from_target.WhoItem{
						Users:           []string{},
						Groups:          []string{},
						AccessProviders: []string{"GranteeRole3"},
					},
					ActualName: "Role3",
					What:       []sync_from_target.WhatItem{},
					Action:     1,
					Policy:     "",
				},
			},
			wantErr: require.NoError,
		},
		{
			name: "tags override enabled",
			fields: fields{
				setup: func(repoMock *mockDataAccessRepository) *mocks.SimpleAccessProviderHandler {
					fileCreator := mocks.NewSimpleAccessProviderHandler(t, 3)

					repoMock.EXPECT().Close().Return(nil).Once()
					repoMock.EXPECT().TotalQueryTime().Return(time.Minute).Once()
					repoMock.EXPECT().GetShares().Return([]DbEntity{}, nil).Once()

					repoMock.EXPECT().GetTagsByDomain("ROLE").Return(map[string][]*tag.Tag{
						"Role1": {
							{Key: "a_key", Value: "override_name"},
							{Key: "an_other_key", Value: "...."},
						},
					}, nil).Once()

					repoMock.EXPECT().GetTagsByDomain("DATABASE ROLE").Return(map[string][]*tag.Tag{
						"TEST_DB.DatabaseRole1": {
							{Key: "a_key", Value: "override_name_2"},
							{Key: "an_other_key", Value: "...."},
						},
					}, nil).Once()
					repoMock.EXPECT().GetDatabases().Return([]DbEntity{
						{Name: "TEST_DB"},
					}, nil).Once()
					repoMock.EXPECT().GetDatabaseRoles("TEST_DB").Return([]RoleEntity{
						{Name: "DatabaseRole1", AssignedToUsers: 0, GrantedRoles: 0, GrantedToRoles: 0, Owner: "Owner1"},
					}, nil).Once()

					repoMock.EXPECT().GetAccountRoles().Return([]RoleEntity{
						{Name: "Role1", AssignedToUsers: 0, GrantedRoles: 0, GrantedToRoles: 0, Owner: "Owner1"},
					}, nil).Once()
					repoMock.EXPECT().GetGrantsOfAccountRole("Role1").Return([]GrantOfRole{}, nil).Once()
					repoMock.EXPECT().GetGrantsToAccountRole("Role1").Return([]GrantToRole{}, nil).Once()

					repoMock.EXPECT().GetGrantsOfDatabaseRole("TEST_DB", "DatabaseRole1").Return([]GrantOfRole{}, nil).Once()
					repoMock.EXPECT().GetGrantsToDatabaseRole("TEST_DB", "DatabaseRole1").Return([]GrantToRole{}, nil).Once()

					repoMock.EXPECT().GetPolicies("MASKING").Return([]PolicyEntity{}, nil).Once()
					repoMock.EXPECT().GetPolicies("ROW ACCESS").Return([]PolicyEntity{}, nil).Once()

					return fileCreator
				},
			},
			args: args{
				configMap: config.ConfigMap{
					Parameters: map[string]string{
						SfStandardEdition: "false",
						SfSkipTags:        "false",
						SfDatabaseRoles:   "true",
					},
				},
			},
			wantAps: []sync_from_target.AccessProvider{
				{
					ExternalId:        "Role1",
					Type:              ptr.String(access_provider.Role),
					NotInternalizable: false,
					Name:              "Role1",
					NamingHint:        "Role1",
					ActualName:        "Role1",

					Who: &sync_from_target.WhoItem{
						Users:           []string{},
						Groups:          []string{},
						AccessProviders: []string{},
					},
					What: []sync_from_target.WhatItem{},

					Action: 1,
					Policy: "",

					// Tags: []*tag.Tag{
					// 	{Key: "a_key", Value: "override_name"},
					// 	{Key: "an_other_key", Value: "...."},
					// },
				},
				{
					ExternalId:        "DATABASEROLE###DATABASE:TEST_DB###ROLE:DatabaseRole1",
					NotInternalizable: false,
					Name:              "TEST_DB.DatabaseRole1",
					NamingHint:        "DatabaseRole1",
					ActualName:        "DatabaseRole1",
					Action:            sync_from_target.Grant,
					Policy:            "",

					Who: &sync_from_target.WhoItem{
						Users:           []string{},
						Groups:          []string{},
						AccessProviders: []string{},
					},
					What: []sync_from_target.WhatItem{},

					Type:             ptr.String("databaseRole"),
					WhoLocked:        ptr.Bool(true),
					WhoLockedReason:  ptr.String("The 'who' for this Snowflake role cannot be changed because we currently do not support database role changes"),
					WhatLocked:       ptr.Bool(true),
					WhatLockedReason: ptr.String("The 'what' for this Snowflake role cannot be changed because we currently do not support database role changes"),

					// Tags: []*tag.Tag{
					// 	{Key: "a_key", Value: "override_name_2"},
					// 	{Key: "an_other_key", Value: "...."},
					// },
				},
			},
			wantErr: require.NoError,
		},
		{
			name: "excludes",
			fields: fields{
				setup: func(repoMock *mockDataAccessRepository) *mocks.SimpleAccessProviderHandler {
					fileCreator := mocks.NewSimpleAccessProviderHandler(t, 2)

					repoMock.EXPECT().Close().Return(nil).Once()
					repoMock.EXPECT().TotalQueryTime().Return(time.Minute).Once()
					repoMock.EXPECT().GetShares().Return([]DbEntity{}, nil).Once()

					repoMock.EXPECT().GetDatabases().Return([]DbEntity{
						{Name: "SNOWFLAKE"},
						{Name: "TEST_DB"},
					}, nil).Once()
					repoMock.EXPECT().GetDatabaseRoles("SNOWFLAKE").Return([]RoleEntity{}, nil).Once()
					repoMock.EXPECT().GetDatabaseRoles("TEST_DB").Return([]RoleEntity{
						{Name: "DatabaseRole1", AssignedToUsers: 0, GrantedRoles: 0, GrantedToRoles: 1, Owner: "Owner1"},
						{Name: "DatabaseRole2", AssignedToUsers: 0, GrantedRoles: 1, GrantedToRoles: 0, Owner: "Owner2"},
					}, nil).Once()

					repoMock.EXPECT().GetAccountRoles().Return([]RoleEntity{
						{Name: "Role1", AssignedToUsers: 2, GrantedRoles: 3, GrantedToRoles: 1, Owner: "Owner1"},
						{Name: "Role2", AssignedToUsers: 3, GrantedRoles: 2, GrantedToRoles: 1, Owner: "Owner2"},
					}, nil).Once()
					repoMock.EXPECT().GetGrantsOfAccountRole("Role2").Return([]GrantOfRole{}, nil).Once()
					repoMock.EXPECT().GetGrantsToAccountRole("Role2").Return([]GrantToRole{}, nil).Once()

					repoMock.EXPECT().GetGrantsOfDatabaseRole("TEST_DB", "DatabaseRole2").Return([]GrantOfRole{}, nil).Once()
					repoMock.EXPECT().GetGrantsToDatabaseRole("TEST_DB", "DatabaseRole2").Return([]GrantToRole{}, nil).Once()

					repoMock.EXPECT().GetPolicies("MASKING").Return([]PolicyEntity{}, nil).Once()
					repoMock.EXPECT().GetPolicies("ROW ACCESS").Return([]PolicyEntity{}, nil).Once()

					return fileCreator
				},
			},
			args: args{
				configMap: config.ConfigMap{
					Parameters: map[string]string{
						SfExcludedRoles: "Role1,TEST_DB.DatabaseRole1",
						SfDatabaseRoles: "true",
						SfSkipTags:      "true",
					},
				},
			},
			wantAps: []sync_from_target.AccessProvider{
				{
					ExternalId:        "Role2",
					Type:              ptr.String(access_provider.Role),
					NotInternalizable: false,
					Name:              "Role2",
					NamingHint:        "Role2",
					Who: &sync_from_target.WhoItem{
						Users:           []string{},
						Groups:          []string{},
						AccessProviders: []string{},
					},
					ActualName: "Role2",
					What:       []sync_from_target.WhatItem{},
					Action:     1,
					Policy:     "",
				}, {
					ExternalId:        "DATABASEROLE###DATABASE:TEST_DB###ROLE:DatabaseRole2",
					Type:              ptr.String("databaseRole"),
					NotInternalizable: false,
					Name:              "TEST_DB.DatabaseRole2",
					NamingHint:        "DatabaseRole2",
					ActualName:        "DatabaseRole2",
					Who: &sync_from_target.WhoItem{
						Users:           []string{},
						Groups:          []string{},
						AccessProviders: []string{},
					},
					What:             []sync_from_target.WhatItem{},
					Action:           1,
					Policy:           "",
					WhoLocked:        ptr.Bool(true),
					WhoLockedReason:  ptr.String("The 'who' for this Snowflake role cannot be changed because we currently do not support database role changes"),
					WhatLocked:       ptr.Bool(true),
					WhatLockedReason: ptr.String("The 'what' for this Snowflake role cannot be changed because we currently do not support database role changes"),
				},
			},
			wantErr: require.NoError,
		},
		{
			name: "error on connecting to repo",
			fields: fields{
				setup: func(repoMock *mockDataAccessRepository) *mocks.SimpleAccessProviderHandler {
					fileCreator := mocks.NewSimpleAccessProviderHandler(t, 1)
					return fileCreator
				},
			},
			args: args{
				repoCreateError: fmt.Errorf("BOOOM"),
				configMap: config.ConfigMap{
					Parameters: map[string]string{},
				},
			},
			wantErr: require.Error,
		},
<<<<<<< HEAD
=======
	}, fileCreator.AccessProviders)
	repoMock.AssertNotCalled(t, "GetPolicies", "MASKING")
	repoMock.AssertNotCalled(t, "GetPolicies", "ROW ACCESS")
	repoMock.AssertNotCalled(t, "DescribePolicy", "MASKING", mock.Anything, mock.Anything, mock.Anything)
	repoMock.AssertNotCalled(t, "GetPolicyReferences", mock.Anything, mock.Anything, mock.Anything)
}

func TestAccessSyncer_SyncAccessProvidersFromTarget_Excludes(t *testing.T) {
	//Given
	configParams := config.ConfigMap{
		Parameters: map[string]string{SfExcludedRoles: "Role1,TEST_DB.DatabaseRole1", SfDatabaseRoles: "true", SfExcludedDatabases: "SNOWFLAKE,OTHER_DB"},
	}

	repoMock := newMockDataAccessRepository(t)
	fileCreator := mocks.NewSimpleAccessProviderHandler(t, 2)

	repoMock.EXPECT().Close().Return(nil).Once()
	repoMock.EXPECT().TotalQueryTime().Return(time.Minute).Once()
	repoMock.EXPECT().GetShares().Return([]DbEntity{}, nil).Once()

	repoMock.EXPECT().GetDatabases().Return([]DbEntity{
		{Name: "SNOWFLAKE"},
		{Name: "OTHER_DB"},
		{Name: "TEST_DB"},
	}, nil).Once()
	repoMock.EXPECT().GetDatabaseRoles("TEST_DB").Return([]RoleEntity{
		{Name: "DatabaseRole1", AssignedToUsers: 0, GrantedRoles: 0, GrantedToRoles: 1, Owner: "Owner1"},
		{Name: "DatabaseRole2", AssignedToUsers: 0, GrantedRoles: 1, GrantedToRoles: 0, Owner: "Owner2"},
	}, nil).Once()

	repoMock.EXPECT().GetAccountRoles().Return([]RoleEntity{
		{Name: "Role1", AssignedToUsers: 2, GrantedRoles: 3, GrantedToRoles: 1, Owner: "Owner1"},
		{Name: "Role2", AssignedToUsers: 3, GrantedRoles: 2, GrantedToRoles: 1, Owner: "Owner2"},
	}, nil).Once()
	repoMock.EXPECT().GetGrantsOfAccountRole("Role2").Return([]GrantOfRole{}, nil).Once()
	repoMock.EXPECT().GetGrantsToAccountRole("Role2").Return([]GrantToRole{}, nil).Once()

	repoMock.EXPECT().GetGrantsOfDatabaseRole("TEST_DB", "DatabaseRole2").Return([]GrantOfRole{}, nil).Once()
	repoMock.EXPECT().GetGrantsToDatabaseRole("TEST_DB", "DatabaseRole2").Return([]GrantToRole{}, nil).Once()

	repoMock.EXPECT().GetPolicies("MASKING").Return([]PolicyEntity{}, nil).Once()
	repoMock.EXPECT().GetPolicies("ROW ACCESS").Return([]PolicyEntity{}, nil).Once()

	syncer := createBasicAccessSyncer(func(params map[string]string, role string) (dataAccessRepository, error) {
		return repoMock, nil
	})

	//When
	err := syncer.SyncAccessProvidersFromTarget(context.Background(), fileCreator, &configParams)

	//Then
	assert.NoError(t, err)
	assert.ElementsMatch(t, []sync_from_target.AccessProvider{
>>>>>>> 2a4d5cbb
		{
			name: "error on shares",
			fields: fields{
				setup: func(repoMock *mockDataAccessRepository) *mocks.SimpleAccessProviderHandler {
					fileCreator := mocks.NewSimpleAccessProviderHandler(t, 1)
					repoMock.EXPECT().Close().Return(nil).Once()
					repoMock.EXPECT().TotalQueryTime().Return(time.Minute).Once()
					repoMock.EXPECT().GetShares().Return(nil, fmt.Errorf("boom")).Once()
					return fileCreator
				},
			},
			args: args{
				configMap: config.ConfigMap{
					Parameters: map[string]string{},
				},
			},
			wantErr: require.Error,
		},
	}

	for _, tt := range tests {
		t.Run(tt.name, func(t *testing.T) {
			// Given
			repoMock := newMockDataAccessRepository(t)
			fileCreator := tt.fields.setup(repoMock)

			syncer := createBasicAccessSyncer(func(params map[string]string, role string) (dataAccessRepository, error) {
				return repoMock, tt.args.repoCreateError
			})

			//When
			err := syncer.SyncAccessProvidersFromTarget(context.Background(), fileCreator, &tt.args.configMap)

			// Then
			tt.wantErr(t, err)

			assert.ElementsMatch(t, tt.wantAps, fileCreator.AccessProviders)
		})
	}
}

func TestAccessSyncer_SyncAccessProviderToTarget(t *testing.T) {
	type fields struct {
		setup             func(repoMock *mockDataAccessRepository, feedbackHandlerMock *mocks.SimpleAccessProviderFeedbackHandler)
		repoProviderError error
	}
	type args struct {
		configMap       *config.ConfigMap
		accessProviders *sync_to_target.AccessProviderImport
	}
	tests := []struct {
		name    string
		fields  fields
		args    args
		wantErr require.ErrorAssertionFunc
	}{
		{
			name: "basic - grants only",
			fields: fields{
				setup: func(repoMock *mockDataAccessRepository, feedbackHandlerMock *mocks.SimpleAccessProviderFeedbackHandler) {
					repoMock.EXPECT().Close().Return(nil).Once()
					repoMock.EXPECT().TotalQueryTime().Return(time.Minute).Once()
					repoMock.EXPECT().GetAccountRolesWithPrefix("").Return([]RoleEntity{}, nil).Once()

					repoMock.EXPECT().CreateAccountRole("ACCESS_PROVIDER1").Return(nil).Once()
					repoMock.EXPECT().CommentAccountRoleIfExists(mock.Anything, "ACCESS_PROVIDER1").Return(nil).Once()
					expectGrantUsersToRole(repoMock, "ACCESS_PROVIDER1", "User1", "User2")
					repoMock.EXPECT().GrantAccountRolesToAccountRole(mock.Anything, "ACCESS_PROVIDER1").Return(nil).Once()

					repoMock.EXPECT().ExecuteGrantOnAccountRole("USAGE", "DATABASE DB1", "ACCESS_PROVIDER1").Return(nil).Once()
					repoMock.EXPECT().ExecuteGrantOnAccountRole("USAGE", "SCHEMA DB1.Schema1", "ACCESS_PROVIDER1").Return(nil).Once()
					repoMock.EXPECT().ExecuteGrantOnAccountRole("SELECT", "TABLE DB1.Schema1.Table1", "ACCESS_PROVIDER1").Return(nil).Once()

					repoMock.EXPECT().CreateDatabaseRole("TEST_DB", "DATABASE_ROLE1").Return(nil).Once()
					repoMock.EXPECT().CommentDatabaseRoleIfExists(mock.Anything, "TEST_DB", "DATABASE_ROLE1").Return(nil).Once()
					expectGrantAccountOrDatabaseRolesToDatabaseRole(repoMock, false, "TEST_DB", "DATABASE_ROLE1", "AccessProviderId1")
					expectGrantAccountOrDatabaseRolesToDatabaseRole(repoMock, true, "TEST_DB", "DATABASE_ROLE1")

					repoMock.EXPECT().ExecuteGrantOnDatabaseRole("USAGE", "DATABASE TEST_DB", "TEST_DB", "DATABASE_ROLE1").Return(nil).Once()
					repoMock.EXPECT().ExecuteGrantOnDatabaseRole("USAGE", "SCHEMA TEST_DB.Schema1", "TEST_DB", "DATABASE_ROLE1").Return(nil).Once()
					repoMock.EXPECT().ExecuteGrantOnDatabaseRole("SELECT", "TABLE TEST_DB.Schema1.Table1", "TEST_DB", "DATABASE_ROLE1").Return(nil).Once()
				},
			},
			args: args{
				accessProviders: &sync_to_target.AccessProviderImport{
					AccessProviders: []*importer.AccessProvider{
						{
							Id:         "AccessProviderId1",
							Action:     importer.Grant,
							Type:       ptr.String(access_provider.Role),
							Name:       "AccessProvider1",
							NamingHint: "AccessProvider1",
							Who: importer.WhoItem{
								Users: []string{"User1", "User2"},
							},
							What: []importer.WhatItem{
								{DataObject: &data_source.DataObjectReference{FullName: "DB1.Schema1.Table1", Type: "table"}, Permissions: []string{"SELECT"}},
							},
						}, {
							Id:         "AccessProviderId2",
							Action:     importer.Grant,
							Type:       ptr.String("databaseRole"),
							NamingHint: "TEST_DB.DatabaseRole1",
							Who: importer.WhoItem{
								InheritFrom: []string{"AccessProviderId1"},
							},
							What: []importer.WhatItem{
								{DataObject: &data_source.DataObjectReference{FullName: "TEST_DB.Schema1.Table1", Type: "table"}, Permissions: []string{"SELECT"}},
							},
						},
					},
				},
				configMap: &config.ConfigMap{
					Parameters: map[string]string{},
				},
			},
			wantErr: require.NoError,
		},
		{
			name: "basic - renaming grants",
			fields: fields{
				setup: func(repoMock *mockDataAccessRepository, feedbackHandlerMock *mocks.SimpleAccessProviderFeedbackHandler) {
					repoMock.EXPECT().Close().Return(nil).Once()
					repoMock.EXPECT().TotalQueryTime().Return(time.Minute).Once()
					repoMock.EXPECT().GetAccountRolesWithPrefix("").Return([]RoleEntity{
						{Name: "ACCESS_PROVIDER1_OLD"},
						{Name: "DATABASEROLE###DATABASE:TEST_DB###ROLE:DATABASE_ROLE1_OLD"},
					}, nil).Once()

					repoMock.EXPECT().RenameAccountRole("ACCESS_PROVIDER1_OLD", "ACCESS_PROVIDER1").Return(nil).Once()
					repoMock.EXPECT().CommentAccountRoleIfExists(mock.Anything, "ACCESS_PROVIDER1").Return(nil).Once()
					repoMock.EXPECT().GetGrantsOfAccountRole("ACCESS_PROVIDER1").Return([]GrantOfRole{}, nil).Once()
					repoMock.EXPECT().GetGrantsToAccountRole("ACCESS_PROVIDER1").Return([]GrantToRole{}, nil).Once()

					expectGrantUsersToRole(repoMock, "ACCESS_PROVIDER1", "User1", "User2")
					repoMock.EXPECT().ExecuteGrantOnAccountRole("USAGE", "DATABASE DB1", "ACCESS_PROVIDER1").Return(nil).Once()
					repoMock.EXPECT().ExecuteGrantOnAccountRole("USAGE", "SCHEMA DB1.Schema1", "ACCESS_PROVIDER1").Return(nil).Once()
					repoMock.EXPECT().ExecuteGrantOnAccountRole("SELECT", "TABLE DB1.Schema1.Table1", "ACCESS_PROVIDER1").Return(nil).Once()

					repoMock.EXPECT().RenameDatabaseRole("TEST_DB", "DATABASE_ROLE1_OLD", "DATABASE_ROLE1").Return(nil).Once()
					repoMock.EXPECT().CommentDatabaseRoleIfExists(mock.Anything, "TEST_DB", "DATABASE_ROLE1").Return(nil).Once()
					repoMock.EXPECT().GetGrantsOfDatabaseRole("TEST_DB", "DATABASE_ROLE1").Return([]GrantOfRole{}, nil).Once()
					repoMock.EXPECT().GetGrantsToDatabaseRole("TEST_DB", "DATABASE_ROLE1").Return([]GrantToRole{}, nil).Once()

					expectGrantAccountOrDatabaseRolesToDatabaseRole(repoMock, false, "TEST_DB", "DATABASE_ROLE1", "AccessProviderId1")
					expectGrantAccountOrDatabaseRolesToDatabaseRole(repoMock, true, "TEST_DB", "DATABASE_ROLE1")

					repoMock.EXPECT().ExecuteGrantOnDatabaseRole("USAGE", "DATABASE TEST_DB", "TEST_DB", "DATABASE_ROLE1").Return(nil).Once()
					repoMock.EXPECT().ExecuteGrantOnDatabaseRole("USAGE", "SCHEMA TEST_DB.Schema1", "TEST_DB", "DATABASE_ROLE1").Return(nil).Once()
					repoMock.EXPECT().ExecuteGrantOnDatabaseRole("SELECT", "TABLE TEST_DB.Schema1.Table1", "TEST_DB", "DATABASE_ROLE1").Return(nil).Once()
				},
			},
			args: args{
				accessProviders: &sync_to_target.AccessProviderImport{
					AccessProviders: []*importer.AccessProvider{
						{
							Id:         "AccessProviderId1",
							ExternalId: ptr.String("ACCESS_PROVIDER1_OLD"),
							Action:     importer.Grant,
							Type:       ptr.String(access_provider.Role),
							Name:       "AccessProvider1",
							NamingHint: "AccessProvider1",
							Who: importer.WhoItem{
								Users: []string{"User1", "User2"},
							},
							What: []importer.WhatItem{
								{DataObject: &data_source.DataObjectReference{FullName: "DB1.Schema1.Table1", Type: "table"}, Permissions: []string{"SELECT"}},
							},
						}, {
							Id:         "AccessProviderId2",
							Action:     importer.Grant,
							ExternalId: ptr.String("DATABASEROLE###DATABASE:TEST_DB###ROLE:DATABASE_ROLE1_OLD"),
							Type:       ptr.String("databaseRole"),
							NamingHint: "TEST_DB.DatabaseRole1",
							Who: importer.WhoItem{
								InheritFrom: []string{"AccessProviderId1"},
							},
							What: []importer.WhatItem{
								{DataObject: &data_source.DataObjectReference{FullName: "TEST_DB.Schema1.Table1", Type: "table"}, Permissions: []string{"SELECT"}},
							},
						},
					},
				},
				configMap: &config.ConfigMap{
					Parameters: map[string]string{},
				},
			},
			wantErr: require.NoError,
		},
		{
			name: "basic - masks + filters on basic SF",
			fields: fields{
				setup: func(repoMock *mockDataAccessRepository, feedbackHandlerMock *mocks.SimpleAccessProviderFeedbackHandler) {
					repoMock.EXPECT().Close().Return(nil).Once()
					repoMock.EXPECT().TotalQueryTime().Return(time.Minute).Once()
					repoMock.EXPECT().GetAccountRolesWithPrefix("").Return([]RoleEntity{}, nil).Once()
				},
			},
			args: args{
				accessProviders: &sync_to_target.AccessProviderImport{
					AccessProviders: []*importer.AccessProvider{
						{
							Id:   "MaskId1",
							Name: "Mask1",
							Who: importer.WhoItem{
								Users:       []string{"User1", "User2"},
								InheritFrom: []string{"Role1", "ID:Role2-Id"},
							},
							What: []importer.WhatItem{
								{DataObject: &data_source.DataObjectReference{FullName: "DB1.Schema1.Table1.Column1", Type: "column"}},
								{DataObject: &data_source.DataObjectReference{FullName: "DB1.Schema2.Table1.Column1", Type: "column"}},
							},
							Action: importer.Mask,
							Type:   ptr.String("SHA256"),
						}, {
							Id:     "RAITO_FILTER1",
							Name:   "RAITO_FILTER1",
							Action: importer.Filtered,
							What: []importer.WhatItem{
								{
									DataObject: &data_source.DataObjectReference{
										FullName: "DB1.Schema1.Table1",
										Type:     data_source.Table,
									},
								},
							},
							Who: importer.WhoItem{
								Users:       []string{"User1", "User2"},
								InheritFrom: []string{"Role1"},
							},
							PolicyRule: ptr.String("{state} = 'NJ'"),
						},
					},
				},
				configMap: &config.ConfigMap{
					Parameters: map[string]string{
						SfStandardEdition: "true",
					},
				},
			},
			wantErr: require.NoError,
		},

		{
			name: "repo connection error",
			fields: fields{
				setup: func(repoMock *mockDataAccessRepository, feedbackHandlerMock *mocks.SimpleAccessProviderFeedbackHandler) {

				},
				repoProviderError: fmt.Errorf("boom"),
			},
			args: args{
				accessProviders: &sync_to_target.AccessProviderImport{
					AccessProviders: []*importer.AccessProvider{},
				},
				configMap: &config.ConfigMap{
					Parameters: map[string]string{
						SfStandardEdition: "false",
					},
				},
			},
			wantErr: require.Error,
		},

		{
			name: "basic - masks + filters on non-basic SF",
			fields: fields{
				setup: func(repoMock *mockDataAccessRepository, feedbackHandlerMock *mocks.SimpleAccessProviderFeedbackHandler) {
					repoMock.EXPECT().Close().Return(nil).Once()
					repoMock.EXPECT().TotalQueryTime().Return(time.Minute).Once()
					repoMock.EXPECT().GetAccountRolesWithPrefix("").Return([]RoleEntity{}, nil).Once()

					repoMock.EXPECT().GetPoliciesLike("MASKING", "RAITO_MASK1%").Return(nil, nil).Once() //No existing masks
					repoMock.EXPECT().CreateMaskPolicy("DB1", "Schema1", mock.AnythingOfType("string"), []string{"DB1.Schema1.Table1.Column1"}, ptr.String("SHA256"), &MaskingBeneficiaries{Users: []string{"User1", "User2"}, Roles: []string{"Role1"}}).Return(nil)
					repoMock.EXPECT().CreateMaskPolicy("DB1", "Schema2", mock.AnythingOfType("string"), []string{"DB1.Schema2.Table1.Column1"}, ptr.String("SHA256"), &MaskingBeneficiaries{Users: []string{"User1", "User2"}, Roles: []string{"Role1"}}).Return(nil)
					repoMock.EXPECT().UpdateFilter("DB1", "Schema1", "Table1", mock.AnythingOfType("string"), mock.AnythingOfType("[]string"),
						mock.AnythingOfType("string")).RunAndReturn(func(_ string, _ string, _ string, filterName string, arguments []string, query string) error {
						assert.True(t, strings.HasPrefix(filterName, "raito_Schema1_Table1_"))
						assert.ElementsMatch(t, []string{"state"}, arguments)

						assert.Equal(t, "(current_user() IN ('User1', 'User2') OR current_role() IN ('Role1')) AND (state = 'NJ')", query)

						return nil
					})

				},
			},
			args: args{
				accessProviders: &sync_to_target.AccessProviderImport{
					AccessProviders: []*importer.AccessProvider{
						{
							Id:   "MaskId1",
							Name: "Mask1",
							Who: importer.WhoItem{
								Users:       []string{"User1", "User2"},
								InheritFrom: []string{"Role1", "ID:Role2-Id"},
							},
							What: []importer.WhatItem{
								{DataObject: &data_source.DataObjectReference{FullName: "DB1.Schema1.Table1.Column1", Type: "column"}},
								{DataObject: &data_source.DataObjectReference{FullName: "DB1.Schema2.Table1.Column1", Type: "column"}},
							},
							Action: importer.Mask,
							Type:   ptr.String("SHA256"),
						}, {
							Id:     "RAITO_FILTER1",
							Name:   "RAITO_FILTER1",
							Action: importer.Filtered,
							What: []importer.WhatItem{
								{
									DataObject: &data_source.DataObjectReference{
										FullName: "DB1.Schema1.Table1",
										Type:     data_source.Table,
									},
								},
							},
							Who: importer.WhoItem{
								Users:       []string{"User1", "User2"},
								InheritFrom: []string{"Role1"},
							},
							PolicyRule: ptr.String("{state} = 'NJ'"),
						},
					},
				},
				configMap: &config.ConfigMap{
					Parameters: map[string]string{
						SfStandardEdition: "false",
					},
				},
			},
			wantErr: require.NoError,
		},
	}

	for _, tt := range tests {
		t.Run(tt.name, func(t *testing.T) {
			// Given
			repoMock := newMockDataAccessRepository(t)
			feedbackHandler := mocks.NewSimpleAccessProviderFeedbackHandler(t)

			tt.fields.setup(repoMock, feedbackHandler)

			syncer := createBasicAccessSyncer(func(params map[string]string, role string) (dataAccessRepository, error) {
				return repoMock, tt.fields.repoProviderError
			})

			// When
			err := syncer.SyncAccessProviderToTarget(context.Background(), tt.args.accessProviders, feedbackHandler, tt.args.configMap)

			// Then
			tt.wantErr(t, err)
		})
	}
}

func TestAccessSyncer_SyncAccessAsCodeToTarget(t *testing.T) {
	//Given
	configParams := config.ConfigMap{
		Parameters: map[string]string{"key": "value", SfDatabaseRoles: "true"},
	}

	repoMock := newMockDataAccessRepository(t)

	repoMock.EXPECT().Close().Return(nil).Once()
	repoMock.EXPECT().TotalQueryTime().Return(time.Minute).Once()
	repoMock.EXPECT().DropAccountRole("R_ToRemove1").Return(nil).Once()
	repoMock.EXPECT().DropAccountRole("R_ToRemove2").Return(nil).Once()
	repoMock.EXPECT().DropDatabaseRole("TEST_DB", "R_ToRemoveDatabaseRole1").Return(nil).Once()
	repoMock.EXPECT().DropDatabaseRole("TEST_DB", "R_ToRemoveDatabaseRole2").Return(nil).Once()
	repoMock.EXPECT().GetAccountRolesWithPrefix("R_").Return([]RoleEntity{
		{Name: "R_ToRemove1", GrantedToRoles: 2, GrantedRoles: 3, AssignedToUsers: 2, Owner: "Owner"},
		{Name: "R_ToRemove2", GrantedToRoles: 2, GrantedRoles: 3, AssignedToUsers: 2, Owner: "Owner"},
	}, nil).Once()

	repoMock.EXPECT().GetDatabases().Return([]DbEntity{
		{Name: "TEST_DB"},
	}, nil).Once()
	repoMock.EXPECT().GetDatabaseRolesWithPrefix("TEST_DB", "R_").Return([]RoleEntity{
		{Name: "R_ToRemoveDatabaseRole1", AssignedToUsers: 0, GrantedRoles: 0, GrantedToRoles: 1, Owner: "Owner"},
		{Name: "R_ToRemoveDatabaseRole2", AssignedToUsers: 0, GrantedRoles: 1, GrantedToRoles: 0, Owner: "Owner"},
	}, nil).Once()

	repoMock.EXPECT().CreateAccountRole("R_ACCESS_PROVIDER1").Return(nil).Once()
	repoMock.EXPECT().CommentAccountRoleIfExists(mock.Anything, "R_ACCESS_PROVIDER1").Return(nil).Once()
	expectGrantUsersToRole(repoMock, "R_ACCESS_PROVIDER1", "User1", "User2")
	repoMock.EXPECT().GrantAccountRolesToAccountRole(mock.Anything, "R_ACCESS_PROVIDER1").Return(nil).Once()

	repoMock.EXPECT().ExecuteGrantOnAccountRole("USAGE", "DATABASE DB1", "R_ACCESS_PROVIDER1").Return(nil).Once()
	repoMock.EXPECT().ExecuteGrantOnAccountRole("USAGE", "SCHEMA DB1.Schema1", "R_ACCESS_PROVIDER1").Return(nil).Once()
	repoMock.EXPECT().ExecuteGrantOnAccountRole("SELECT", "TABLE DB1.Schema1.Table1", "R_ACCESS_PROVIDER1").Return(nil).Once()

	repoMock.EXPECT().CreateDatabaseRole("TEST_DB", "R_DATABASE_ROLE1").Return(nil).Once()
	repoMock.EXPECT().CommentDatabaseRoleIfExists(mock.Anything, "TEST_DB", "R_DATABASE_ROLE1").Return(nil).Once()
	expectGrantAccountOrDatabaseRolesToDatabaseRole(repoMock, false, "TEST_DB", "R_DATABASE_ROLE1", "AccessProviderId1")
	expectGrantAccountOrDatabaseRolesToDatabaseRole(repoMock, true, "TEST_DB", "R_DATABASE_ROLE1")

	repoMock.EXPECT().ExecuteGrantOnDatabaseRole("USAGE", "DATABASE TEST_DB", "TEST_DB", "R_DATABASE_ROLE1").Return(nil).Once()
	repoMock.EXPECT().ExecuteGrantOnDatabaseRole("USAGE", "SCHEMA TEST_DB.Schema1", "TEST_DB", "R_DATABASE_ROLE1").Return(nil).Once()
	repoMock.EXPECT().ExecuteGrantOnDatabaseRole("SELECT", "TABLE TEST_DB.Schema1.Table1", "TEST_DB", "R_DATABASE_ROLE1").Return(nil).Once()

	syncer := createBasicAccessSyncer(func(params map[string]string, role string) (dataAccessRepository, error) {
		return repoMock, nil
	})

	apImport := &sync_to_target.AccessProviderImport{
		AccessProviders: []*importer.AccessProvider{
			{
				Id:         "AccessProviderId1",
				Type:       ptr.String(access_provider.Role),
				Name:       "AccessProvider1",
				NamingHint: "AccessProvider1",
				Who: importer.WhoItem{
					Users: []string{"User1", "User2"},
				},
				What: []importer.WhatItem{
					{DataObject: &data_source.DataObjectReference{FullName: "DB1.Schema1.Table1", Type: "table"}, Permissions: []string{"SELECT"}},
				},
			}, {
				Id:         "AccessProviderId2",
				Type:       ptr.String("databaseRole"),
				NamingHint: "TEST_DB.DatabaseRole1",
				Who: importer.WhoItem{
					InheritFrom: []string{"AccessProviderId1"},
				},
				What: []importer.WhatItem{
					{DataObject: &data_source.DataObjectReference{FullName: "TEST_DB.Schema1.Table1", Type: "table"}, Permissions: []string{"SELECT"}},
				},
			},
		},
	}

	//When
	err := syncer.SyncAccessAsCodeToTarget(context.Background(), apImport, "R_", &configParams)

	//Then
	assert.NoError(t, err)
}

func TestAccessSyncer_SyncAccessAsCodeToTarget_ErrorOnRepoConnection(t *testing.T) {
	//Given
	configParams := config.ConfigMap{
		Parameters: map[string]string{"key": "value"},
	}

	syncer := createBasicAccessSyncer(func(params map[string]string, role string) (dataAccessRepository, error) {
		return nil, fmt.Errorf("boom")
	})

	apImport := &sync_to_target.AccessProviderImport{
		AccessProviders: []*importer.AccessProvider{
			{
				Id:   "AccessProviderId1",
				Name: "AccessProvider1",
				Who: importer.WhoItem{
					Users: []string{"User1", "User2"},
				},
				What: []importer.WhatItem{
					{DataObject: &data_source.DataObjectReference{FullName: "DB1.Schema1.Table1", Type: "TABLE"}, Permissions: []string{"SELECT"}},
				},
			},
		},
	}

	//When
	err := syncer.SyncAccessAsCodeToTarget(context.Background(), apImport, "R_", &configParams)

	//Then
	assert.Error(t, err)
}<|MERGE_RESOLUTION|>--- conflicted
+++ resolved
@@ -200,50 +200,10 @@
 			wantErr: require.NoError,
 		},
 		{
-<<<<<<< HEAD
 			name: "with database roles",
 			fields: fields{
 				setup: func(repoMock *mockDataAccessRepository) *mocks.SimpleAccessProviderHandler {
 					fileCreator := mocks.NewSimpleAccessProviderHandler(t, 3)
-=======
-			ExternalId:        "DB-schema2-RowAccess1",
-			NotInternalizable: true,
-			Name:              "DB-schema2-RowAccess1",
-			NamingHint:        "RowAccess1",
-			Who:               nil,
-			ActualName:        "DB-schema2-RowAccess1",
-			What:              []sync_from_target.WhatItem{},
-			Action:            4,
-			Policy:            "Row Access Policy Body",
-		},
-	}, fileCreator.AccessProviders)
-}
-
-func TestAccessSyncer_SyncAccessProvidersFromTarget_WithDatabaseRoleSupport(t *testing.T) {
-	//Given
-	configParams := config.ConfigMap{
-		Parameters: map[string]string{"key": "value", SfExternalIdentityStoreOwners: "ExternalOwner1,ExternalOwner2", SfDatabaseRoles: "true"},
-	}
-
-	repoMock := newMockDataAccessRepository(t)
-	fileCreator := mocks.NewSimpleAccessProviderHandler(t, 3)
-
-	repoMock.EXPECT().Close().Return(nil).Once()
-	repoMock.EXPECT().TotalQueryTime().Return(time.Minute).Once()
-	repoMock.EXPECT().GetShares().Return([]DbEntity{
-		{Name: "Share1"}, {Name: "Share2"},
-	}, nil).Once()
-
-	repoMock.EXPECT().GetDatabases().Return([]DbEntity{
-		{Name: "SNOWFLAKE"},
-		{Name: "TEST_DB"},
-	}, nil).Once()
-	repoMock.EXPECT().GetDatabaseRoles("TEST_DB").Return([]RoleEntity{
-		{Name: "DatabaseRole1", AssignedToUsers: 0, GrantedRoles: 0, GrantedToRoles: 1, Owner: "Owner1"},
-		{Name: "DatabaseRole2", AssignedToUsers: 0, GrantedRoles: 1, GrantedToRoles: 0, Owner: "Owner2"},
-		{Name: "DatabaseRole3", AssignedToUsers: 0, GrantedRoles: 1, GrantedToRoles: 0, Owner: "Owner2"},
-	}, nil).Once()
->>>>>>> 2a4d5cbb
 
 					repoMock.EXPECT().Close().Return(nil).Once()
 					repoMock.EXPECT().TotalQueryTime().Return(time.Minute).Once()
@@ -255,7 +215,6 @@
 						{Name: "SNOWFLAKE"},
 						{Name: "TEST_DB"},
 					}, nil).Once()
-					repoMock.EXPECT().GetDatabaseRoles("SNOWFLAKE").Return([]RoleEntity{}, nil).Once()
 					repoMock.EXPECT().GetDatabaseRoles("TEST_DB").Return([]RoleEntity{
 						{Name: "DatabaseRole1", AssignedToUsers: 0, GrantedRoles: 0, GrantedToRoles: 1, Owner: "Owner1"},
 						{Name: "DatabaseRole2", AssignedToUsers: 0, GrantedRoles: 1, GrantedToRoles: 0, Owner: "Owner2"},
@@ -892,7 +851,6 @@
 						{Name: "SNOWFLAKE"},
 						{Name: "TEST_DB"},
 					}, nil).Once()
-					repoMock.EXPECT().GetDatabaseRoles("SNOWFLAKE").Return([]RoleEntity{}, nil).Once()
 					repoMock.EXPECT().GetDatabaseRoles("TEST_DB").Return([]RoleEntity{
 						{Name: "DatabaseRole1", AssignedToUsers: 0, GrantedRoles: 0, GrantedToRoles: 1, Owner: "Owner1"},
 						{Name: "DatabaseRole2", AssignedToUsers: 0, GrantedRoles: 1, GrantedToRoles: 0, Owner: "Owner2"},
@@ -978,62 +936,6 @@
 			},
 			wantErr: require.Error,
 		},
-<<<<<<< HEAD
-=======
-	}, fileCreator.AccessProviders)
-	repoMock.AssertNotCalled(t, "GetPolicies", "MASKING")
-	repoMock.AssertNotCalled(t, "GetPolicies", "ROW ACCESS")
-	repoMock.AssertNotCalled(t, "DescribePolicy", "MASKING", mock.Anything, mock.Anything, mock.Anything)
-	repoMock.AssertNotCalled(t, "GetPolicyReferences", mock.Anything, mock.Anything, mock.Anything)
-}
-
-func TestAccessSyncer_SyncAccessProvidersFromTarget_Excludes(t *testing.T) {
-	//Given
-	configParams := config.ConfigMap{
-		Parameters: map[string]string{SfExcludedRoles: "Role1,TEST_DB.DatabaseRole1", SfDatabaseRoles: "true", SfExcludedDatabases: "SNOWFLAKE,OTHER_DB"},
-	}
-
-	repoMock := newMockDataAccessRepository(t)
-	fileCreator := mocks.NewSimpleAccessProviderHandler(t, 2)
-
-	repoMock.EXPECT().Close().Return(nil).Once()
-	repoMock.EXPECT().TotalQueryTime().Return(time.Minute).Once()
-	repoMock.EXPECT().GetShares().Return([]DbEntity{}, nil).Once()
-
-	repoMock.EXPECT().GetDatabases().Return([]DbEntity{
-		{Name: "SNOWFLAKE"},
-		{Name: "OTHER_DB"},
-		{Name: "TEST_DB"},
-	}, nil).Once()
-	repoMock.EXPECT().GetDatabaseRoles("TEST_DB").Return([]RoleEntity{
-		{Name: "DatabaseRole1", AssignedToUsers: 0, GrantedRoles: 0, GrantedToRoles: 1, Owner: "Owner1"},
-		{Name: "DatabaseRole2", AssignedToUsers: 0, GrantedRoles: 1, GrantedToRoles: 0, Owner: "Owner2"},
-	}, nil).Once()
-
-	repoMock.EXPECT().GetAccountRoles().Return([]RoleEntity{
-		{Name: "Role1", AssignedToUsers: 2, GrantedRoles: 3, GrantedToRoles: 1, Owner: "Owner1"},
-		{Name: "Role2", AssignedToUsers: 3, GrantedRoles: 2, GrantedToRoles: 1, Owner: "Owner2"},
-	}, nil).Once()
-	repoMock.EXPECT().GetGrantsOfAccountRole("Role2").Return([]GrantOfRole{}, nil).Once()
-	repoMock.EXPECT().GetGrantsToAccountRole("Role2").Return([]GrantToRole{}, nil).Once()
-
-	repoMock.EXPECT().GetGrantsOfDatabaseRole("TEST_DB", "DatabaseRole2").Return([]GrantOfRole{}, nil).Once()
-	repoMock.EXPECT().GetGrantsToDatabaseRole("TEST_DB", "DatabaseRole2").Return([]GrantToRole{}, nil).Once()
-
-	repoMock.EXPECT().GetPolicies("MASKING").Return([]PolicyEntity{}, nil).Once()
-	repoMock.EXPECT().GetPolicies("ROW ACCESS").Return([]PolicyEntity{}, nil).Once()
-
-	syncer := createBasicAccessSyncer(func(params map[string]string, role string) (dataAccessRepository, error) {
-		return repoMock, nil
-	})
-
-	//When
-	err := syncer.SyncAccessProvidersFromTarget(context.Background(), fileCreator, &configParams)
-
-	//Then
-	assert.NoError(t, err)
-	assert.ElementsMatch(t, []sync_from_target.AccessProvider{
->>>>>>> 2a4d5cbb
 		{
 			name: "error on shares",
 			fields: fields{
