package snowflake

import (
	"context"
	"fmt"
	"strings"
	"sync"
	"time"

	"github.com/gammazero/workerpool"
	"github.com/hashicorp/go-multierror"
	ds "github.com/raito-io/cli/base/data_source"
	"github.com/raito-io/cli/base/tag"
	"github.com/raito-io/cli/base/wrappers"
	"github.com/raito-io/golang-set/set"

	"github.com/raito-io/cli-plugin-snowflake/common"
)

const AccountAdmin = "ACCOUNTADMIN"

//go:generate go run github.com/vektra/mockery/v2 --name=dataSourceRepository --with-expecter --inpackage
type dataSourceRepository interface {
	Close() error
	TotalQueryTime() time.Duration
	GetSnowFlakeAccountName(ops ...func(options *GetSnowFlakeAccountNameOptions)) (string, error)
	GetWarehouses() ([]DbEntity, error)
	GetInboundShares() ([]DbEntity, error)
	GetDatabases() ([]DbEntity, error)
	GetSchemasInDatabase(databaseName string, handleEntity EntityHandler) error
	GetFunctionsInDatabase(databaseName string, handleEntity EntityHandler) error
	GetProceduresInDatabase(databaseName string, handleEntity EntityHandler) error
	GetTablesInDatabase(databaseName string, schemaName string, handleEntity EntityHandler) error
	GetColumnsInDatabase(databaseName string, handleEntity EntityHandler) error
	GetTagsLinkedToDatabaseName(databaseName string) (map[string][]*tag.Tag, error)
	GetTagsByDomain(domain string) (map[string][]*tag.Tag, error)
	ExecuteGrantOnAccountRole(perm, on, role string, isSystemGrant bool) error
	GetIntegrations() ([]DbEntity, error)
}

type DataSourceSyncer struct {
	repoProvider func(params map[string]string, role string) (dataSourceRepository, error)
	SfSyncRole   string

	startFrom         string
	excludeChildren   []string
	skipColumns       bool
	schemaExcludes    set.Set[string]
	inboundSharesMap  set.Set[string]
	repo              dataSourceRepository
	dataSourceHandler wrappers.DataSourceObjectHandler
	lock              sync.Mutex
}

func NewDataSourceSyncer() *DataSourceSyncer {
	return &DataSourceSyncer{
		repoProvider: newDataSourceSnowflakeRepo,
	}
}

func newDataSourceSnowflakeRepo(params map[string]string, role string) (dataSourceRepository, error) {
	return NewSnowflakeRepository(params, role)
}

// shouldHandle determines if this data object needs to be handled by the syncer or not. It does this by looking at the configuration options to only sync a part.
func (s *DataSourceSyncer) shouldHandle(fullName string) bool {
	// No partial sync specified, so do everything
	if s.startFrom == "" {
		return true
	}

	// Check if the data object is under the data object to start from
	if !strings.HasPrefix(fullName, s.startFrom) || s.startFrom == fullName {
		return false
	}

	// Check if we hit any excludes
	for _, exclude := range s.excludeChildren {
		if strings.HasPrefix(fullName, s.startFrom+"."+exclude) {
			return false
		}
	}

	return true
}

// shouldGoInto checks if we need to go deeper into this data object or not.
func (s *DataSourceSyncer) shouldGoInto(fullName string) bool {
	// No partial sync specified, so do everything
	if s.startFrom == "" || strings.HasPrefix(s.startFrom, fullName) || strings.HasPrefix(fullName, s.startFrom) {
		return true
	}

	return false
}

func (s *DataSourceSyncer) SyncDataSource(ctx context.Context, dataSourceHandler wrappers.DataSourceObjectHandler, config *ds.DataSourceSyncConfig) error {
	// Initializing parameters
	configParams := config.ConfigMap
	s.dataSourceHandler = dataSourceHandler
	s.startFrom = config.DataObjectParent
	s.excludeChildren = config.DataObjectExcludes
	s.skipColumns = configParams.GetBoolWithDefault(SfSkipColumns, false)
	s.SfSyncRole = configParams.GetStringWithDefault(SfRole, AccountAdmin)

	excludedDatabases := "SNOWFLAKE"
	if v, ok := configParams.Parameters[SfExcludedDatabases]; ok {
		excludedDatabases = v
	}

	dbExcludes := parseCommaSeparatedList(excludedDatabases)

	excludedSchemaList := "INFORMATION_SCHEMA"
	if v, ok := configParams.Parameters[SfExcludedSchemas]; ok {
		excludedSchemaList += "," + v
	}

	s.schemaExcludes = parseCommaSeparatedList(excludedSchemaList)
	standard := configParams.GetBoolWithDefault(SfStandardEdition, false)
	skipTags := configParams.GetBoolWithDefault(SfSkipTags, false)
	shouldRetrieveTags := !standard && !skipTags

	repo, err := s.repoProvider(configParams.Parameters, "")
	if err != nil {
		return err
	}

	defer func() {
		logger.Info(fmt.Sprintf("Total snowflake query time:  %s", repo.TotalQueryTime()))
		repo.Close()
	}()

	s.repo = repo

	// for data source level access import & export convenience we retrieve the snowflake account and use it as datasource name
	sfAccount, err := repo.GetSnowFlakeAccountName()
	if err != nil {
		return err
	}

	// Initializing the data source handler
	dataSourceHandler.SetDataSourceName(sfAccount)
	dataSourceHandler.SetDataSourceFullname(sfAccount)

	err = s.readIntegrations(shouldRetrieveTags)
	if err != nil {
		return fmt.Errorf("reading integrations: %w", err)
	}

	err = s.readWarehouses(shouldRetrieveTags)
	if err != nil {
		return fmt.Errorf("reading warehouses: %w", err)
	}

	inboundShares, inboundSharesMap, err := s.readShares(dbExcludes, shouldRetrieveTags)
	if err != nil {
		return fmt.Errorf("reading shares: %w", err)
	}

	s.inboundSharesMap = inboundSharesMap

	databases, err := s.readDatabases(dbExcludes, inboundSharesMap, shouldRetrieveTags)
	if err != nil {
		return fmt.Errorf("reading databases: %w", err)
	}

	// add inboundShares to the list again to fetch their descendants
	databases = append(databases, inboundShares...)

	wp := workerpool.New(getWorkerPoolSize(configParams))

	var merr error

	for _, database := range databases {
		wp.Submit(func() {
			err2 := s.handleDatabase(database)
			if err2 != nil {
				merr = multierror.Append(merr, err2)
			}
		})
	}

	logger.Info("All databases submitted for processing")

	wp.StopWait()

	logger.Info("All databases processed")

	if merr != nil {
		return fmt.Errorf("handling databases: %w", merr)
	}

	return nil
}

func (s *DataSourceSyncer) handleDatabase(database ExtendedDbEntity) error {
	logger.Info(fmt.Sprintf("Handling database %q", database.Entity.Name))

	err := s.setupDatabasePermissions(database.Entity)

	if err != nil {
		return err
	}

	doTypePrefix := ""
	if s.inboundSharesMap.Contains(database.Entity.Name) {
		doTypePrefix = SharedPrefix
	}

	err = s.readSchemasInDatabase(database.Entity.Name, doTypePrefix, database.LinkedTags)
	if err != nil {
		return err
	}

	if doTypePrefix == "" {
		err = s.readFunctionsInDatabase(database.Entity.Name, database.LinkedTags)
		if err != nil {
			return err
		}

		err = s.readProceduresInDatabase(database.Entity.Name, database.LinkedTags)
		if err != nil {
			return err
		}
	}

	err = s.readTablesInDatabase(database.Entity.Name, doTypePrefix, s.repo.GetTablesInDatabase, database.LinkedTags)
	if err != nil {
		return err
	}

	if !s.skipColumns {
		err = s.readColumnsInDatabase(database.Entity.Name, doTypePrefix, database.LinkedTags)
		if err != nil {
			return err
		}
	}

	return nil
}

func (s *DataSourceSyncer) readColumnsInDatabase(dbName string, doTypePrefix string, tagMap map[string][]*tag.Tag) error {
	typeName := doTypePrefix + ds.Column

	return s.repo.GetColumnsInDatabase(dbName, func(entity interface{}) error {
		column := entity.(*ColumnEntity)
		schemaName := column.Schema
		schemaFullName := column.Database + "." + schemaName
		ff := s.schemaExcludes.Contains(schemaFullName)
		fs := s.schemaExcludes.Contains(schemaName)

		fullName := schemaFullName + "." + column.Table + "." + column.Name

		if ff || fs || !s.shouldHandle(fullName) {
			logger.Debug(fmt.Sprintf("Skipping data object (type %s) '%s'", typeName, fullName))
			return nil
		}

		comment := ""
		if column.Comment != nil {
			comment = *column.Comment
		}
		do := ds.DataObject{
			ExternalId:       fullName,
			Name:             column.Name,
			FullName:         fullName,
			Type:             typeName,
			Description:      comment,
			ParentExternalId: schemaFullName + "." + column.Table,
			Tags:             tagMap[fullName],
			DataType:         &column.DataType,
		}

		return s.addDataObjects(&do)
	})
}

func (s *DataSourceSyncer) readSchemasInDatabase(databaseName string, doTypePrefix string, tagMap map[string][]*tag.Tag) error {
	typeName := doTypePrefix + ds.Schema

	return s.repo.GetSchemasInDatabase(databaseName, func(entity interface{}) error {
		schema := entity.(*SchemaEntity)

		fullName := schema.Database + "." + schema.Name

		ff := s.schemaExcludes.Contains(fullName)
		fs := s.schemaExcludes.Contains(schema.Name)

		if ff || fs || !s.shouldHandle(fullName) {
			logger.Debug(fmt.Sprintf("Skipping data object (type %s) '%s'", typeName, fullName))
			return nil
		}

		comment := ""
		if schema.Comment != nil {
			comment = *schema.Comment
		}
		do := ds.DataObject{
			ExternalId:       fullName,
			Name:             schema.Name,
			FullName:         fullName,
			Type:             typeName,
			Description:      comment,
			ParentExternalId: schema.Database,
			Tags:             tagMap[fullName],
		}

		return s.addDataObjects(&do)
	})
}

func (s *DataSourceSyncer) addDataObjects(dataObjects ...*ds.DataObject) error {
	s.lock.Lock()
	defer s.lock.Unlock()

	return s.dataSourceHandler.AddDataObjects(dataObjects...)
}

// convertFunctionArgumentSignature converts the ARGUMENT_SIGNATURE field of a function to remove the argument names
// For example: "(val VARCHAR, type VARCHAR)" -> "(VARCHAR, VARCHAR)"
func convertFunctionArgumentSignature(signature string) string {
	signature = strings.TrimSpace(signature)
	signature, f := strings.CutPrefix(signature, "(")
	signature, f2 := strings.CutSuffix(signature, ")")

	if !f || !f2 { // Not the expected format
		return signature
	}

	args := strings.Split(signature, ",")
	for i, arg := range args {
		arg = strings.TrimSpace(arg)
		args[i] = arg[strings.LastIndex(arg, " ")+1:]
	}

	return fmt.Sprintf("(%s)", strings.Join(args, ", "))
}

func (s *DataSourceSyncer) createDataObjectForFunction(doType, database, schema, name, argumentSignature string, comment *string, tagMap map[string][]*tag.Tag) *ds.DataObject {
	parent := database + "." + schema
	fullName := parent + `."` + name + `"`

	argumentSignature = convertFunctionArgumentSignature(argumentSignature)

	ff := s.schemaExcludes.Contains(database + "." + schema)

	if ff || !s.shouldHandle(fullName) {
		logger.Debug(fmt.Sprintf("Skipping data object (type %s) '%s'", Function, fullName))
		return nil
	}

	description := ""
	if comment != nil {
		description = *comment
	}

	do := ds.DataObject{
		ExternalId:       fullName + argumentSignature, // Adding the signature for full uniqueness
		Name:             name + argumentSignature,
		FullName:         fullName + argumentSignature, // Adding the signature because it is needed to reference it when setting grants
		Type:             doType,
		Description:      description,
		ParentExternalId: parent,
		Tags:             tagMap[fullName],
	}

	return &do
}

func (s *DataSourceSyncer) readFunctionsInDatabase(databaseName string, tagMap map[string][]*tag.Tag) error {
	return s.repo.GetFunctionsInDatabase(databaseName, func(entity interface{}) error {
		function := entity.(*FunctionEntity)

		do := s.createDataObjectForFunction(Function, function.Database, function.Schema, function.Name, function.ArgumentSignature, function.Comment, tagMap)
		if do != nil {
			return s.addDataObjects(do)
		}

		return nil
	})
}

func (s *DataSourceSyncer) readProceduresInDatabase(databaseName string, tagMap map[string][]*tag.Tag) error {
	return s.repo.GetProceduresInDatabase(databaseName, func(entity interface{}) error {
		proc := entity.(*ProcedureEntity)

		do := s.createDataObjectForFunction(Procedure, proc.Database, proc.Schema, proc.Name, proc.ArgumentSignature, proc.Comment, tagMap)
		if do != nil {
			return s.addDataObjects(do)
		}

		return nil
	})
}

func (s *DataSourceSyncer) readTablesInDatabase(databaseName string, typePrefix string, fetcher func(dbName string, schemaName string, entityHandler EntityHandler) error, tagMap map[string][]*tag.Tag) error {
	return fetcher(databaseName, "", func(entity interface{}) error {
		table := entity.(*TableEntity)

		typeName := convertSnowflakeTableTypeToRaito(table)
		if typeName == "" {
			return fmt.Errorf("unknown table type '%s'", table.TableType)
		}

		if typePrefix != "" {
			typeName = typePrefix + typeName
		}

		schemaName := table.Schema
		schemaFullName := table.Database + "." + schemaName
		ff := s.schemaExcludes.Contains(schemaFullName)
		fs := s.schemaExcludes.Contains(schemaName)

		fullName := schemaFullName + "." + table.Name

		if ff || fs || !s.shouldHandle(fullName) {
			logger.Debug(fmt.Sprintf("Skipping data object (type %s) '%s'", typeName, fullName))
			return nil
		}

		comment := ""
		if table.Comment != nil {
			comment = *table.Comment
		}
		do := ds.DataObject{
			ExternalId:       fullName,
			Name:             table.Name,
			FullName:         fullName,
			Type:             typeName,
			Description:      comment,
			ParentExternalId: table.Database + "." + table.Schema,
			Tags:             tagMap[fullName],
		}

		return s.addDataObjects(&do)
	})
}

func (s *DataSourceSyncer) setupDatabasePermissions(db DbEntity) error {
	// grant the SYNC role USAGE/IMPORTED PRIVILEGES on each database so it can query the INFORMATION_SCHEMA
	if s.SfSyncRole != AccountAdmin {
		err := s.repo.ExecuteGrantOnAccountRole("USAGE", fmt.Sprintf("DATABASE %s", common.FormatQuery("%s", db.Name)), s.SfSyncRole, true)

		if err != nil && strings.Contains(err.Error(), "IMPORTED PRIVILEGES") {
			err2 := s.repo.ExecuteGrantOnAccountRole("IMPORTED PRIVILEGES", fmt.Sprintf("DATABASE %s", common.FormatQuery("%s", db.Name)), s.SfSyncRole, true)

			if err2 != nil {
				return err2
			}
		} else if err != nil {
			return err
		} else {
			err2 := s.repo.ExecuteGrantOnAccountRole("USAGE", fmt.Sprintf("ALL SCHEMAS IN DATABASE %s", common.FormatQuery("%s", db.Name)), s.SfSyncRole, true)

			if err2 != nil {
				return err2
			}

			err2 = s.repo.ExecuteGrantOnAccountRole("REFERENCES", fmt.Sprintf("ALL TABLES IN DATABASE %s", common.FormatQuery("%s", db.Name)), s.SfSyncRole, true)

			if err2 != nil {
				return err2
			}

			err2 = s.repo.ExecuteGrantOnAccountRole("REFERENCES", fmt.Sprintf("ALL EXTERNAL TABLES IN DATABASE %s", common.FormatQuery("%s", db.Name)), s.SfSyncRole, true)

			if err2 != nil {
				return err2
			}

			err2 = s.repo.ExecuteGrantOnAccountRole("REFERENCES", fmt.Sprintf("ALL VIEWS IN DATABASE %s", common.FormatQuery("%s", db.Name)), s.SfSyncRole, true)

			if err2 != nil {
				return err2
			}

			err2 = s.repo.ExecuteGrantOnAccountRole("REFERENCES", fmt.Sprintf("ALL MATERIALIZED VIEWS IN DATABASE %s", common.FormatQuery("%s", db.Name)), s.SfSyncRole, true)

			if err2 != nil {
				return err2
			}
		}
	}

	return nil
}

func (s *DataSourceSyncer) readDatabases(excludes set.Set[string], shares map[string]struct{}, shouldRetrieveTags bool) ([]ExtendedDbEntity, error) {
	databases, err := s.repo.GetDatabases()
	if err != nil {
		return nil, err
	}

	enrichedDatabases, err := s.addTopLevelEntitiesToImporter(databases, ds.Database, shouldRetrieveTags,
		s.repo.GetTagsLinkedToDatabaseName,
		func(name string) string { return name },
		func(name, fullName string) bool {
			_, shared := shares[fullName]
			return !excludes.Contains(fullName) && !shared && s.shouldGoInto(fullName)
		})
	if err != nil {
		return nil, err
	}

	return enrichedDatabases, nil
}

func (s *DataSourceSyncer) readShares(excludes set.Set[string], shouldRetrieveTags bool) ([]ExtendedDbEntity, set.Set[string], error) {
	// main reason is that for export they can only have "IMPORTED PRIVILEGES" granted on the shared db level and nothing else.
	// for now we can just exclude them but they need to be treated later on
	inboundShares, err := s.repo.GetInboundShares()
	if err != nil {
		return nil, nil, err
	}

<<<<<<< HEAD
	enrichedShares, err := s.addTopLevelEntitiesToImporter(shares, "shared-database", shouldRetrieveTags,
=======
	enrichedInboundShares, err := s.addDbEntitiesToImporter(inboundShares, "shared-database", "", shouldRetrieveTags,
>>>>>>> d311a095
		s.repo.GetTagsLinkedToDatabaseName,
		func(name string) string { return name },
		func(name, fullName string) bool {
			return !excludes.Contains(fullName) && s.shouldGoInto(fullName)
		})
	if err != nil {
		return nil, nil, err
	}

	inboundSharesMap := set.NewSet[string]()

	// exclude inboundShares from database import as we treat them separately
	for _, share := range enrichedInboundShares {
		inboundSharesMap.Add(share.Entity.Name)
	}

	return enrichedInboundShares, inboundSharesMap, nil
}

func (s *DataSourceSyncer) readWarehouses(shouldRetrieveTags bool) error {
	dbWarehouses, err := s.repo.GetWarehouses()
	if err != nil {
		return err
	}

	allWarehouseTags := make(map[string][]*tag.Tag, 0)

	if shouldRetrieveTags {
		allWarehouseTags, err = s.repo.GetTagsByDomain("WAREHOUSE")

		if err != nil {
			return err
		}
	}

	_, err = s.addTopLevelEntitiesToImporter(dbWarehouses, "warehouse", shouldRetrieveTags,
		func(name string) (map[string][]*tag.Tag, error) {
			return allWarehouseTags, nil
		},
		func(name string) string { return name },
		func(name, fullName string) bool { return s.shouldGoInto(fullName) })
	if err != nil {
		return err
	}

	return nil
}

func (s *DataSourceSyncer) readIntegrations(shouldRetrieveTags bool) error {
	integrations, err := s.repo.GetIntegrations()
	if err != nil {
		return err
	}

	integrationTags := make(map[string][]*tag.Tag, 0)

	if shouldRetrieveTags {
		integrationTags, err = s.repo.GetTagsByDomain("INTEGRATION")

		if err != nil {
			return err
		}
	}

	_, err = s.addTopLevelEntitiesToImporter(integrations, Integration, shouldRetrieveTags,
		func(name string) (map[string][]*tag.Tag, error) {
			return integrationTags, nil
		},
		func(name string) string { return name },
		func(name, fullName string) bool { return s.shouldGoInto(fullName) })
	if err != nil {
		return err
	}

	return nil
}

func (s *DataSourceSyncer) addTopLevelEntitiesToImporter(entities []DbEntity, doType string, shouldRetrieveTags bool, tagRetrieval func(name string) (map[string][]*tag.Tag, error), externalIdGenerator func(name string) string, filter func(name, fullName string) bool) ([]ExtendedDbEntity, error) {
	dbEntities := make([]ExtendedDbEntity, 0, 20)

	for _, db := range entities {
		if db.Name == "" {
			continue
		}

		extendedEntity := ExtendedDbEntity{
			Entity: db,
		}

		fullName := externalIdGenerator(extendedEntity.Entity.Name)
		if filter(extendedEntity.Entity.Name, fullName) {
			if shouldRetrieveTags {
				tagMap, err := tagRetrieval(extendedEntity.Entity.Name)

				if err != nil {
					return nil, err
				}

				extendedEntity.LinkedTags = tagMap
			}

			// Potentially, we don't have to handle this object itself but only one of its descendants
			if s.shouldHandle(fullName) {
				comment := ""
				if extendedEntity.Entity.Comment != nil {
					comment = *extendedEntity.Entity.Comment
				}

				var doTags []*tag.Tag = nil

				if extendedEntity.LinkedTags != nil && extendedEntity.LinkedTags[extendedEntity.Entity.Name] != nil {
					doTags = extendedEntity.LinkedTags[extendedEntity.Entity.Name]
				}

				do := ds.DataObject{
<<<<<<< HEAD
					ExternalId:       fullName,
					Name:             extendedEntity.Entity.Name,
					FullName:         fullName,
					Type:             doType,
					Description:      comment,
					ParentExternalId: "",
					Tags:             doTags,
=======
					ExternalId:              fullName,
					Name:                    extendedEntity.Entity.Name,
					FullName:                fullName,
					Type:                    doType,
					Description:             comment,
					ParentExternalId:        parent,
					Tags:                    doTags,
					ShareProviderIdentifier: extendedEntity.Entity.OwnerAccount,
					ShareIdentifier:         extendedEntity.Entity.ShareName,
>>>>>>> d311a095
				}

				err := s.addDataObjects(&do)
				if err != nil {
					return nil, err
				}
			}

			dbEntities = append(dbEntities, extendedEntity)
		} else {
			logger.Debug(fmt.Sprintf("Skipping data object (type %s) '%s'", doType, fullName))
		}
	}

	return dbEntities, nil
}<|MERGE_RESOLUTION|>--- conflicted
+++ resolved
@@ -513,11 +513,7 @@
 		return nil, nil, err
 	}
 
-<<<<<<< HEAD
-	enrichedShares, err := s.addTopLevelEntitiesToImporter(shares, "shared-database", shouldRetrieveTags,
-=======
-	enrichedInboundShares, err := s.addDbEntitiesToImporter(inboundShares, "shared-database", "", shouldRetrieveTags,
->>>>>>> d311a095
+	enrichedInboundShares, err := s.addTopLevelEntitiesToImporter(inboundShares, "shared-database", shouldRetrieveTags,
 		s.repo.GetTagsLinkedToDatabaseName,
 		func(name string) string { return name },
 		func(name, fullName string) bool {
@@ -633,25 +629,14 @@
 				}
 
 				do := ds.DataObject{
-<<<<<<< HEAD
-					ExternalId:       fullName,
-					Name:             extendedEntity.Entity.Name,
-					FullName:         fullName,
-					Type:             doType,
-					Description:      comment,
-					ParentExternalId: "",
-					Tags:             doTags,
-=======
 					ExternalId:              fullName,
 					Name:                    extendedEntity.Entity.Name,
 					FullName:                fullName,
 					Type:                    doType,
 					Description:             comment,
-					ParentExternalId:        parent,
 					Tags:                    doTags,
 					ShareProviderIdentifier: extendedEntity.Entity.OwnerAccount,
 					ShareIdentifier:         extendedEntity.Entity.ShareName,
->>>>>>> d311a095
 				}
 
 				err := s.addDataObjects(&do)
