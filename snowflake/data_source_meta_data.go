package snowflake

import (
	"context"
	"fmt"

	"github.com/raito-io/cli/base/access_provider"
	"github.com/raito-io/cli/base/access_provider/sync_to_target/naming_hint"
	ds "github.com/raito-io/cli/base/data_source"
	"github.com/raito-io/cli/base/util/config"
	"github.com/raito-io/golang-set/set"
)

const USAGE = "USAGE"
const USAGE_ON_DATABASE = "USAGE on DATABASE"
const USAGE_ON_SCHEMA = "USAGE on SCHEMA"

const apTypeDatabaseRole = "databaseRole"
const apTypeSharePrefix = "share:"
const ExternalTable = "external-" + ds.Table
const IcebergTable = "iceberg-" + ds.Table
const Function = "function"
const Procedure = "procedure"
const Integration = "integration"
const MaterializedView = "materialized-" + ds.View

// RoleNameConstraints is based on https://docs.snowflake.com/en/sql-reference/identifiers-syntax.html#identifier-requirements
var RoleNameConstraints = naming_hint.NamingConstraints{
	UpperCaseLetters:  true,
	LowerCaseLetters:  false,
	Numbers:           true,
	SpecialCharacters: "_$",
	MaxLength:         255,
}

func (s *DataSourceSyncer) GetDataSourceMetaData(_ context.Context, configParam *config.ConfigMap) (*ds.MetaData, error) {
	logger.Debug("Returning meta data for Snowflake data source")

	repo, err := s.repoProvider(configParam.Parameters, "")
	if err != nil {
		return nil, fmt.Errorf("create Snowflake repository: %w", err)
	}

	accountIdentifier, err := repo.GetSnowFlakeAccountName(func(options *GetSnowFlakeAccountNameOptions) {
		options.Delimiter = '.'
	})
	if err != nil {
		return nil, fmt.Errorf("get Snowflake account name: %w", err)
	}

	var supportedFeatures []string
	if !configParam.GetBoolWithDefault(SfStandardEdition, false) {
		supportedFeatures = append(supportedFeatures, ds.RowFiltering, ds.ColumnMasking, ds.DataSharing)
	}

	metaData := &ds.MetaData{
		Type:                  "snowflake",
		SupportedFeatures:     supportedFeatures,
		SupportsApInheritance: true,
<<<<<<< HEAD
		DataObjectTypes: []*ds.DataObjectType{
			{
				Name: ds.Datasource,
				Type: ds.Datasource,
				Permissions: []*ds.DataObjectTypePermission{
					{
						Permission:             "APPLY MASKING POLICY",
						Description:            "Grants ability to set a Column-level Security masking policy on a table or view column and to set a masking policy on a tag. This global privilege also allows executing the DESCRIBE operation on tables and views.",
						GlobalPermissions:      ds.AdminGlobalPermission().StringValues(),
						UsageGlobalPermissions: []string{ds.Admin},
					},
					{
						Permission:             "APPLY ROW ACCESS POLICY",
						Description:            "Grants the ability to add and drop a row access policy on a table or view. This global privilege also allows executing the DESCRIBE operation on tables and views.",
						GlobalPermissions:      ds.AdminGlobalPermission().StringValues(),
						UsageGlobalPermissions: []string{ds.Admin},
					},
					{
						Permission:             "APPLY SESSION POLICY",
						Description:            "Grants the ability to set or unset a session policy on an account or user.",
						GlobalPermissions:      ds.AdminGlobalPermission().StringValues(),
						UsageGlobalPermissions: []string{ds.Admin},
					},
					{
						Permission:             "APPLY TAG",
						Description:            "Grants the ability to add or drop a tag on a Snowflake object.",
						GlobalPermissions:      ds.AdminGlobalPermission().StringValues(),
						UsageGlobalPermissions: []string{ds.Admin},
					},
					{
						Permission:             "ATTACH POLICY",
						Description:            "Grants ability to activate a network policy by associating it with your account.",
						GlobalPermissions:      ds.AdminGlobalPermission().StringValues(),
						UsageGlobalPermissions: []string{ds.Admin},
					},
					{
						Permission:             "CREATE ACCOUNT",
						Description:            "Enables a data provider to create a new managed account (i.e. reader account).",
						GlobalPermissions:      ds.AdminGlobalPermission().StringValues(),
						UsageGlobalPermissions: []string{ds.Admin},
					},
					{
						Permission:             "CREATE ROLE",
						Description:            "Enables creating a new role.",
						GlobalPermissions:      ds.AdminGlobalPermission().StringValues(),
						UsageGlobalPermissions: []string{ds.Admin},
					},
					{
						Permission:             "CREATE USER",
						Description:            "Enables creating a new user.",
						GlobalPermissions:      ds.AdminGlobalPermission().StringValues(),
						UsageGlobalPermissions: []string{ds.Admin},
					},
					{
						Permission:             "MANAGE GRANTS",
						Description:            "Enables granting or revoking privileges on objects for which the role is not the owner.",
						GlobalPermissions:      ds.AdminGlobalPermission().StringValues(),
						UsageGlobalPermissions: []string{ds.Admin},
					},
					{
						Permission:             "CREATE DATA EXCHANGE LISTING",
						Description:            "Enables creating a new Data Exchange listing.",
						GlobalPermissions:      ds.AdminGlobalPermission().StringValues(),
						UsageGlobalPermissions: []string{ds.Admin},
					},
					{
						Permission:             "CREATE INTEGRATION",
						Description:            "Enables creating a new notification, security, or storage integration.",
						GlobalPermissions:      ds.AdminGlobalPermission().StringValues(),
						UsageGlobalPermissions: []string{ds.Admin},
					},
					{
						Permission:             "CREATE NETWORK POLICY",
						Description:            "Enables creating a new network policy.",
						GlobalPermissions:      ds.AdminGlobalPermission().StringValues(),
						UsageGlobalPermissions: []string{ds.Admin},
					},
					{
						Permission:             "CREATE SHARE",
						Description:            "Enables a data provider to create a new share.",
						GlobalPermissions:      ds.AdminGlobalPermission().StringValues(),
						UsageGlobalPermissions: []string{ds.Admin},
					},
					{
						Permission:             "CREATE WAREHOUSE",
						Description:            "Enables creating a new virtual warehouse.",
						GlobalPermissions:      ds.AdminGlobalPermission().StringValues(),
						UsageGlobalPermissions: []string{ds.Admin},
					},
					{
						Permission:  "EXECUTE MANAGED TASK",
						Description: "Grants ability to create tasks that rely on Snowflake-managed compute resources (serverless compute model). Only required for serverless tasks. The role that has the OWNERSHIP privilege on a task must have both the EXECUTE MANAGED TASK and the EXECUTE TASK privilege for the task to run.",
					},
					{
						Permission:  "EXECUTE TASK",
						Description: "Grants ability to run tasks owned by the role. For serverless tasks to run, the role that has the OWNERSHIP privilege on the task must also have the global EXECUTE MANAGED TASK privilege.",
					},
					{
						Permission:        "IMPORT SHARE",
						Description:       "Enables a data consumer to view shares shared with their account. Also grants the ability to create databases from shares; requires the global CREATE DATABASE privilege.",
						GlobalPermissions: ds.ReadGlobalPermission().StringValues(),
					},
					{
						Permission:             "MONITOR EXECUTION",
						Description:            "Grants ability to monitor any pipes or tasks in the account. The USAGE privilege is also required on each database and schema that stores these objects.",
						GlobalPermissions:      ds.AdminGlobalPermission().StringValues(),
						UsageGlobalPermissions: []string{ds.Admin},
					},
					{
						Permission:             "MONITOR USAGE",
						Description:            "Grants ability to monitor account-level usage and historical information for databases and warehouses. Additionally grants ability to view managed accounts using SHOW MANAGED ACCOUNTS.",
						GlobalPermissions:      ds.AdminGlobalPermission().StringValues(),
						UsageGlobalPermissions: []string{ds.Admin},
					},
					{
						Permission:  "OVERRIDE SHARE RESTRICTIONS",
						Description: "Grants ability to set value for the SHARE_RESTRICTIONS parameter which enables a Business Critical provider account to add a consumer account (with Non-Business Critical edition) to a share.",
					},
				},
				Children: []string{ds.Database, SharedPrefix + ds.Database, "warehouse", Integration},
			},
			{
				Name: "warehouse",
				Type: "warehouse",
				Permissions: []*ds.DataObjectTypePermission{
					{
						Permission:             "MODIFY",
						Description:            "Enables altering any properties of a warehouse, including changing its size. ",
						GlobalPermissions:      ds.AdminGlobalPermission().StringValues(),
						UsageGlobalPermissions: []string{ds.Admin},
					},
					{
						Permission:             "MONITOR",
						Description:            "Enables viewing current and past queries executed on a warehouse as well as usage statistics on that warehouse.",
						GlobalPermissions:      ds.AdminGlobalPermission().StringValues(),
						UsageGlobalPermissions: []string{ds.Admin},
					},
					{
						Permission:             "OPERATE",
						Description:            "Enables changing the state of a warehouse (stop, start, suspend, resume). In addition, enables viewing current and past queries executed on a warehouse and aborting any executing queries.",
						GlobalPermissions:      ds.AdminGlobalPermission().StringValues(),
						UsageGlobalPermissions: []string{ds.Admin},
					},
					{
						Permission:        USAGE,
						Description:       "Enables using a virtual warehouse and, as a result, executing queries on the warehouse. If the warehouse is configured to auto-resume when a SQL statement (e.g. query) is submitted to it, the warehouse resumes automatically and executes the statement.",
						GlobalPermissions: ds.ReadGlobalPermission().StringValues(),
					},
				},
				Children: []string{},
			},
			{
				Name:  Integration,
				Label: "Integration",
				Type:  Integration,
				Permissions: []*ds.DataObjectTypePermission{
					{
						Permission:  "USAGE",
						Description: "Enables using this integration",
					},
					{
						Permission:  "USE_ANY_ROLE",
						Description: "Allows an External OAuth client or user to switch roles within a session when interacting with Snowflake through an integration.",
					},
				},
			},
			{
				Name: ds.Database,
				Type: ds.Database,
				Permissions: []*ds.DataObjectTypePermission{
					{
						Permission:             "CREATE SCHEMA",
						Description:            "Enables creating a new schema in a database, including cloning a schema.",
						GlobalPermissions:      ds.AdminGlobalPermission().StringValues(),
						UsageGlobalPermissions: []string{ds.Admin},
					},
					{
						// Defining a USAGE permission specifically for database level as it should not be inherited by the schema level.
						Permission:        USAGE_ON_DATABASE,
						Description:       "Enables using a database, including returning the database details in the SHOW DATABASES command output. Additional privileges are required to view or take actions on objects in a database.",
						GlobalPermissions: ds.ReadGlobalPermission().StringValues(),
					},
					{
						Permission:             "MODIFY",
						Description:            "Enables altering any settings of a database.",
						GlobalPermissions:      ds.AdminGlobalPermission().StringValues(),
						UsageGlobalPermissions: []string{ds.Admin},
					},
					{
						Permission:             "MONITOR",
						Description:            "Enables performing the DESCRIBE command on the database.",
						GlobalPermissions:      ds.AdminGlobalPermission().StringValues(),
						UsageGlobalPermissions: []string{ds.Admin},
					},
					{
						Permission:             "OWNERSHIP",
						Description:            "Grants full control over the database. Only a single role can hold this privilege on a specific object at a time.",
						UsageGlobalPermissions: []string{ds.Read, ds.Write, ds.Admin},
						CannotBeGranted:        true,
					},
				},
				Children: []string{ds.Schema},
			},
			{
				Name: ds.Schema,
				Type: ds.Schema,
				Permissions: []*ds.DataObjectTypePermission{
					{
						Permission:             "MODIFY",
						Description:            "Enables altering any settings of a schema.",
						GlobalPermissions:      ds.AdminGlobalPermission().StringValues(),
						UsageGlobalPermissions: []string{ds.Admin},
					},
					{
						Permission:             "MONITOR",
						Description:            "Enables performing the DESCRIBE command on the schema.",
						GlobalPermissions:      ds.AdminGlobalPermission().StringValues(),
						UsageGlobalPermissions: []string{ds.Admin},
					},
					{
						// Defining a USAGE permission specifically for schema level as we should not inherit it from the database level.
						Permission:        USAGE_ON_SCHEMA,
						Description:       "Enables using a schema, including returning the schema details in the SHOW SCHEMAS command output. To execute SHOW <objects> commands for objects (tables, views, stages, file formats, sequences, pipes, or functions) in the schema, a role must have at least one privilege granted on the object.",
						GlobalPermissions: ds.ReadGlobalPermission().StringValues(),
					},
					{
						Permission:             "CREATE TABLE",
						Description:            "Enables creating a new table in a schema, including cloning a table. Note that this privilege is not required to create temporary tables, which are scoped to the current user session and are automatically deleted when the session ends.",
						GlobalPermissions:      ds.AdminGlobalPermission().StringValues(),
						UsageGlobalPermissions: []string{ds.Admin},
					},
					{
						Permission:             "CREATE EXTERNAL TABLE",
						Description:            "Enables creating a new external table in a schema.",
						GlobalPermissions:      ds.AdminGlobalPermission().StringValues(),
						UsageGlobalPermissions: []string{ds.Admin},
					},
					{
						Permission:             "CREATE VIEW",
						Description:            "Enables creating a new view in a schema.",
						GlobalPermissions:      ds.AdminGlobalPermission().StringValues(),
						UsageGlobalPermissions: []string{ds.Admin},
					},
					{
						Permission:             "CREATE MATERIALIZED VIEW",
						Description:            "Enables creating a new materialized view in a schema.",
						GlobalPermissions:      ds.AdminGlobalPermission().StringValues(),
						UsageGlobalPermissions: []string{ds.Admin},
					},
					{
						Permission:             "CREATE MASKING POLICY",
						Description:            "Enables creating a new Column-level Security masking policy in a schema.",
						GlobalPermissions:      ds.AdminGlobalPermission().StringValues(),
						UsageGlobalPermissions: []string{ds.Admin},
					},
					{
						Permission:             "CREATE ROW ACCESS POLICY",
						Description:            "Enables creating a new row access policy in a schema.",
						GlobalPermissions:      ds.AdminGlobalPermission().StringValues(),
						UsageGlobalPermissions: []string{ds.Admin},
					},
					{
						Permission:             "CREATE SESSION POLICY",
						Description:            "Enables creating a new session policy in a schema.",
						GlobalPermissions:      ds.AdminGlobalPermission().StringValues(),
						UsageGlobalPermissions: []string{ds.Admin},
					},
					{
						Permission:             "CREATE STAGE",
						Description:            "Enables creating a new stage in a schema, including cloning a stage.",
						GlobalPermissions:      ds.AdminGlobalPermission().StringValues(),
						UsageGlobalPermissions: []string{ds.Admin},
					},
					{
						Permission:             "CREATE FILE FORMAT",
						Description:            "Enables creating a new file format in a schema, including cloning a file format.",
						GlobalPermissions:      ds.AdminGlobalPermission().StringValues(),
						UsageGlobalPermissions: []string{ds.Admin},
					},
					{
						Permission:             "CREATE SEQUENCE",
						Description:            "Enables creating a new sequence in a schema, including cloning a sequence.",
						GlobalPermissions:      ds.AdminGlobalPermission().StringValues(),
						UsageGlobalPermissions: []string{ds.Admin},
					},
					{
						Permission:             "CREATE FUNCTION",
						Description:            "Enables creating a new UDF or external function in a schema.",
						GlobalPermissions:      ds.AdminGlobalPermission().StringValues(),
						UsageGlobalPermissions: []string{ds.Admin},
					},
					{
						Permission:             "CREATE PIPE",
						Description:            "Enables creating a new pipe in a schema.",
						GlobalPermissions:      ds.AdminGlobalPermission().StringValues(),
						UsageGlobalPermissions: []string{ds.Admin},
					},
					{
						Permission:             "CREATE STREAM",
						Description:            "Enables creating a new stream in a schema, including cloning a stream.",
						GlobalPermissions:      ds.AdminGlobalPermission().StringValues(),
						UsageGlobalPermissions: []string{ds.Admin},
					},
					{
						Permission:             "CREATE TAG",
						Description:            "Enables creating a new tag key in a schema.",
						GlobalPermissions:      ds.AdminGlobalPermission().StringValues(),
						UsageGlobalPermissions: []string{ds.Admin},
					},
					{
						Permission:             "CREATE TASK",
						Description:            "Enables creating a new task in a schema, including cloning a task.",
						GlobalPermissions:      ds.AdminGlobalPermission().StringValues(),
						UsageGlobalPermissions: []string{ds.Admin},
					},
					{
						Permission:             "CREATE PROCEDURE",
						Description:            "Enables creating a new stored procedure in a schema.",
						GlobalPermissions:      ds.AdminGlobalPermission().StringValues(),
						UsageGlobalPermissions: []string{ds.Admin},
					},
					{
						Permission:             "ADD SEARCH OPTIMIZATION",
						Description:            "Enables adding search optimization to a table in a schema.",
						GlobalPermissions:      ds.AdminGlobalPermission().StringValues(),
						UsageGlobalPermissions: []string{ds.Admin},
					},
					{
						Permission:             "OWNERSHIP",
						Description:            "Grants full control over the schema. Only a single role can hold this privilege on a specific object at a time.",
						UsageGlobalPermissions: []string{ds.Read, ds.Write, ds.Admin},
						CannotBeGranted:        true,
					},
				},
				Children: []string{ds.Table, ds.View, ExternalTable, MaterializedView, IcebergTable, Function, Procedure},
			},
			{
				Name: ds.Table,
				Type: ds.Table,
				Permissions: []*ds.DataObjectTypePermission{
					{
						Permission:             "SELECT",
						Description:            "Enables executing a SELECT statement on a table.",
						UsageGlobalPermissions: []string{ds.Read},
						GlobalPermissions:      ds.ReadGlobalPermission().StringValues(),
					},
					{
						Permission:             "INSERT",
						Description:            "Enables executing an INSERT command on a table. Also enables using the ALTER TABLE command with a RECLUSTER clause to manually recluster a table with a clustering key.",
						UsageGlobalPermissions: []string{ds.Write},
						GlobalPermissions:      ds.WriteGlobalPermission().StringValues(),
					},
					{
						Permission:             "UPDATE",
						Description:            "Enables executing an UPDATE command on a table.",
						UsageGlobalPermissions: []string{ds.Write},
						GlobalPermissions:      ds.WriteGlobalPermission().StringValues(),
					},
					{
						Permission:             "TRUNCATE",
						Description:            "Enables executing a TRUNCATE TABLE command on a table.",
						UsageGlobalPermissions: []string{ds.Write},
						GlobalPermissions:      ds.WriteGlobalPermission().StringValues(),
					},
					{
						Permission:             "DELETE",
						Description:            "Enables executing a DELETE command on a table.",
						UsageGlobalPermissions: []string{ds.Write},
						GlobalPermissions:      ds.WriteGlobalPermission().StringValues(),
					},
					{
						Permission:             "REFERENCES",
						Description:            "Enables referencing a table as the unique/primary key table for a foreign key constraint. Also enables viewing the structure of a table (but not the data) via the DESCRIBE or SHOW command or by querying the Information Schema.",
						UsageGlobalPermissions: []string{ds.Read},
						GlobalPermissions:      ds.ReadGlobalPermission().StringValues(),
					},
					{
						Permission:             "OWNERSHIP",
						Description:            "Grants full control over the table. Required to alter most properties of a table, with the exception of reclustering. Only a single role can hold this privilege on a specific object at a time. Note that in a managed access schema, only the schema owner (i.e. the role with the OWNERSHIP privilege on the schema) or a role with the MANAGE GRANTS privilege can grant or revoke privileges on objects in the schema, including future grants.",
						UsageGlobalPermissions: []string{ds.Read, ds.Write, ds.Admin},
						CannotBeGranted:        true,
					},
				},
				Actions: []*ds.DataObjectTypeAction{
					{
						Action:        "SELECT",
						GlobalActions: []string{ds.Read},
					},
					{
						Action:        "INSERT",
						GlobalActions: []string{ds.Write},
					},
					{
						Action:        "UPDATE",
						GlobalActions: []string{ds.Write},
					},
					{
						Action:        "DELETE",
						GlobalActions: []string{ds.Write},
					},
					{
						Action:        "TRUNCATE",
						GlobalActions: []string{ds.Write},
					},
				},
				Children: []string{ds.Column},
			},
			{
				Name:  Function,
				Label: "User Defined Function",
				Type:  Function,
				Permissions: []*ds.DataObjectTypePermission{
					{
						Permission:             "USAGE",
						Description:            "Enables using this function",
						UsageGlobalPermissions: []string{ds.Read},
						GlobalPermissions:      ds.ReadGlobalPermission().StringValues(),
					},
				},
			},
			{
				Name:  Procedure,
				Label: "Stored Procedures",
				Type:  Procedure,
				Permissions: []*ds.DataObjectTypePermission{
					{
						Permission:             "USAGE",
						Description:            "Enables using this stored procedure",
						UsageGlobalPermissions: []string{ds.Read},
						GlobalPermissions:      ds.ReadGlobalPermission().StringValues(),
					},
				},
			},
			{
				Name:  IcebergTable,
				Label: "Iceberg Table",
				Type:  ds.Table,
				Permissions: []*ds.DataObjectTypePermission{
					{
						Permission:             "SELECT",
						Description:            "Enables executing a SELECT statement on a table.",
						UsageGlobalPermissions: []string{ds.Read},
						GlobalPermissions:      ds.ReadGlobalPermission().StringValues(),
					},
					{
						Permission:             "INSERT",
						Description:            "Enables executing an INSERT command on a table. Also enables using the ALTER TABLE command with a RECLUSTER clause to manually recluster a table with a clustering key.",
						UsageGlobalPermissions: []string{ds.Write},
						GlobalPermissions:      ds.WriteGlobalPermission().StringValues(),
					},
					{
						Permission:             "UPDATE",
						Description:            "Enables executing an UPDATE command on a table.",
						UsageGlobalPermissions: []string{ds.Write},
						GlobalPermissions:      ds.WriteGlobalPermission().StringValues(),
					},
					{
						Permission:             "TRUNCATE",
						Description:            "Enables executing a TRUNCATE TABLE command on a table.",
						UsageGlobalPermissions: []string{ds.Write},
						GlobalPermissions:      ds.WriteGlobalPermission().StringValues(),
					},
					{
						Permission:             "DELETE",
						Description:            "Enables executing a DELETE command on a table.",
						UsageGlobalPermissions: []string{ds.Write},
						GlobalPermissions:      ds.WriteGlobalPermission().StringValues(),
					},
					{
						Permission:             "REFERENCES",
						Description:            "Enables referencing a table as the unique/primary key table for a foreign key constraint. Also enables viewing the structure of a table (but not the data) via the DESCRIBE or SHOW command or by querying the Information Schema.",
						UsageGlobalPermissions: []string{ds.Read},
						GlobalPermissions:      ds.ReadGlobalPermission().StringValues(),
					},
					{
						Permission:             "OWNERSHIP",
						Description:            "Grants full control over the table. Required to alter most properties of a table, with the exception of reclustering. Only a single role can hold this privilege on a specific object at a time. Note that in a managed access schema, only the schema owner (i.e. the role with the OWNERSHIP privilege on the schema) or a role with the MANAGE GRANTS privilege can grant or revoke privileges on objects in the schema, including future grants.",
						UsageGlobalPermissions: []string{ds.Read, ds.Write, ds.Admin},
						CannotBeGranted:        true,
					},
					{
						Permission:  "APPLYBUDGET",
						Description: "Enables adding or removing an Iceberg table from a budget.",
					},
				},
				Actions: []*ds.DataObjectTypeAction{
					{
						Action:        "SELECT",
						GlobalActions: []string{ds.Read},
					},
					{
						Action:        "INSERT",
						GlobalActions: []string{ds.Write},
					},
					{
						Action:        "UPDATE",
						GlobalActions: []string{ds.Write},
					},
					{
						Action:        "DELETE",
						GlobalActions: []string{ds.Write},
					},
					{
						Action:        "TRUNCATE",
						GlobalActions: []string{ds.Write},
					},
				},
				Children: []string{ds.Column},
			},
			{
				Name:  ExternalTable,
				Label: "External Table",
				Type:  ds.Table,
				Permissions: []*ds.DataObjectTypePermission{
					{
						Permission:             "SELECT",
						Description:            "Enables executing a SELECT statement on a table.",
						GlobalPermissions:      ds.ReadGlobalPermission().StringValues(),
						UsageGlobalPermissions: []string{ds.Read},
					},
					{
						Permission:             "OWNERSHIP",
						Description:            "Grants full control over the external table. Only a single role can hold this privilege on a specific object at a time.",
						UsageGlobalPermissions: []string{ds.Read, ds.Write, ds.Admin},
						CannotBeGranted:        true,
					},
					{
						Permission:             "REFERENCES",
						Description:            "Enables referencing a table as the unique/primary key table for a foreign key constraint. Also enables viewing the structure of a table (but not the data) via the DESCRIBE or SHOW command or by querying the Information Schema.",
						UsageGlobalPermissions: []string{ds.Read},
						GlobalPermissions:      ds.ReadGlobalPermission().StringValues(),
					},
				},
				Actions: []*ds.DataObjectTypeAction{
					{
						Action:        "SELECT",
						GlobalActions: []string{ds.Read},
					},
				},
			},
			{
				Name: ds.View,
				Type: ds.View,
				Permissions: []*ds.DataObjectTypePermission{
					{
						Permission:             "SELECT",
						Description:            "Enables executing a SELECT statement on a view.",
						GlobalPermissions:      ds.ReadGlobalPermission().StringValues(),
						UsageGlobalPermissions: []string{ds.Read},
					},
					{
						Permission:             "REFERENCES",
						Description:            "Enables referencing a table as the unique/primary key table for a foreign key constraint. Also enables viewing the structure of a table (but not the data) via the DESCRIBE or SHOW command or by querying the Information Schema.",
						UsageGlobalPermissions: []string{ds.Read},
						GlobalPermissions:      ds.ReadGlobalPermission().StringValues(),
					},
					{
						Permission:             "OWNERSHIP",
						Description:            "Grants full control over the view. Only a single role can hold this privilege on a specific object at a time.",
						UsageGlobalPermissions: []string{ds.Read, ds.Write, ds.Admin},
						CannotBeGranted:        true,
					},
				},
				Actions: []*ds.DataObjectTypeAction{
					{
						Action:        "SELECT",
						GlobalActions: []string{ds.Read},
					},
				},
				Children: []string{ds.Column},
			},
			{
				Name:  MaterializedView,
				Label: "Materialized View",
				Type:  ds.View,
				Permissions: []*ds.DataObjectTypePermission{
					{
						Permission:             "SELECT",
						Description:            "Enables executing a SELECT statement on a view.",
						GlobalPermissions:      ds.ReadGlobalPermission().StringValues(),
						UsageGlobalPermissions: []string{ds.Read},
					},
					{
						Permission:             "REFERENCES",
						Description:            "Enables referencing a table as the unique/primary key table for a foreign key constraint. Also enables viewing the structure of a table (but not the data) via the DESCRIBE or SHOW command or by querying the Information Schema.",
						UsageGlobalPermissions: []string{ds.Read},
						GlobalPermissions:      ds.ReadGlobalPermission().StringValues(),
					},
					{
						Permission:             "OWNERSHIP",
						Description:            "Grants full control over the materialized view. Only a single role can hold this privilege on a specific object at a time.",
						UsageGlobalPermissions: []string{ds.Read, ds.Write, ds.Admin},
						CannotBeGranted:        true,
					},
				},
				Actions: []*ds.DataObjectTypeAction{
					{
						Action:        "SELECT",
						GlobalActions: []string{ds.Read},
					},
				},
				Children: []string{ds.Column},
			},
			{
				Name: ds.Column,
				Type: ds.Column,
			},
			{
				Name: SharedPrefix + ds.Database,
				Type: ds.Database,
				Permissions: []*ds.DataObjectTypePermission{
					{
						Permission:        "IMPORTED PRIVILEGES",
						Description:       "Enables roles other than the owning role to access a shared database; applies only to shared databases.",
						GlobalPermissions: ds.ReadGlobalPermission().StringValues(),
					},
					{
						// Defining a USAGE permission specifically for database level as it should not be inherited by the schema level.
						Permission:        USAGE_ON_DATABASE,
						Description:       "Enables using a database, including returning the database details in the SHOW DATABASES command output. Additional privileges are required to view or take actions on objects in a database.",
						GlobalPermissions: ds.ReadGlobalPermission().StringValues(),
					},
				},
				Children: []string{SharedPrefix + ds.Schema},
			},
			{
				Name: SharedPrefix + ds.Schema,
				Type: ds.Schema,
				Permissions: []*ds.DataObjectTypePermission{
					{
						// Defining a USAGE permission specifically for schema level as we should not inherit it from the database level.
						Permission:        USAGE_ON_SCHEMA,
						Description:       "Enables using a schema, including returning the schema details in the SHOW SCHEMAS command output. To execute SHOW <objects> commands for objects (tables, views, stages, file formats, sequences, pipes, or functions) in the schema, a role must have at least one privilege granted on the object.",
						GlobalPermissions: ds.ReadGlobalPermission().StringValues(),
					},
				},
				Children: []string{SharedPrefix + ds.Table, SharedPrefix + ds.View},
			},
			{
				Name: SharedPrefix + ds.Table,
				Type: ds.Table,
				Permissions: []*ds.DataObjectTypePermission{
					{
						Permission:             "SELECT",
						Description:            "Enables executing a SELECT statement on a table.",
						GlobalPermissions:      ds.ReadGlobalPermission().StringValues(),
						UsageGlobalPermissions: []string{ds.Read},
					},
				},
				Actions: []*ds.DataObjectTypeAction{
					{
						Action:        "SELECT",
						GlobalActions: []string{ds.Read},
					},
				},
				Children: []string{SharedPrefix + ds.Column},
			},
			{
				Name: SharedPrefix + ds.View,
				Type: ds.View,
				Permissions: []*ds.DataObjectTypePermission{
					{
						Permission:             "SELECT",
						Description:            "Enables executing a SELECT statement on a view.",
						GlobalPermissions:      ds.ReadGlobalPermission().StringValues(),
						UsageGlobalPermissions: []string{ds.Read},
					},
				},
				Actions: []*ds.DataObjectTypeAction{
					{
						Action:        "SELECT",
						GlobalActions: []string{ds.Read},
					},
				},
				Children: []string{SharedPrefix + ds.Column},
			},
			{
				Name: SharedPrefix + ds.Column,
				Type: ds.Column,
			},
		},
=======
		DataObjectTypes:       DataObjectTypes(),
>>>>>>> d311a095
		UsageMetaInfo: &ds.UsageMetaInput{
			DefaultLevel: ds.Table,
			Levels: []*ds.UsageMetaInputDetail{
				{
					Name:            ds.Table,
					DataObjectTypes: []string{ds.Table, ds.View, ExternalTable, MaterializedView, SharedPrefix + ds.Table, "shared-" + ds.View},
				},
			},
		},
		AccessProviderTypes: []*ds.AccessProviderType{
			{
				Type:                          access_provider.Role,
				Label:                         "Account Role",
				IsNamedEntity:                 true,
				CanBeCreated:                  true,
				CanBeAssumed:                  true,
				CanAssumeMultiple:             true,
				AllowedWhoAccessProviderTypes: []string{access_provider.Role},
			},
			{
				Type:                          apTypeDatabaseRole,
				Label:                         "Database Role",
				IsNamedEntity:                 true,
				CanBeCreated:                  false,
				CanBeAssumed:                  false,
				CanAssumeMultiple:             false,
				AllowedWhoAccessProviderTypes: []string{access_provider.Role, apTypeDatabaseRole},
			},
		},
		MaskingMetadata: &ds.MaskingMetadata{
			MaskTypes: []*ds.MaskingType{
				{
					DisplayName: "NULL",
					ExternalId:  NullMaskId,
					Description: "Returns NULL instead of the column value.",
				},
				{
					DisplayName: "HASH (sha256)",
					ExternalId:  SHA256MaskId,
					Description: "Returns the SHA-256 hash of the column value.",
					DataTypes:   []string{"varchar", "char", "string", "text"},
				},
			},
			DefaultMaskExternalName: NullMaskId,
		},
		ShareMetadata: &ds.ShareMetadata{
			ApplicableTypes:           []string{ds.Database, ds.Schema, ds.Table, ds.View, ExternalTable, MaterializedView, IcebergTable, Function},
			CommonParentType:          ds.Database,
			DataSourceShareIdentifier: accountIdentifier,
		},
	}

	if _, f := configParam.GetParameters()[SfMaskDecryptFunction]; f {
		metaData.MaskingMetadata.MaskTypes = append(metaData.MaskingMetadata.MaskTypes, &ds.MaskingType{
			DisplayName: "ENCRYPT",
			ExternalId:  EncryptMaskId,
			Description: "Returns the encrypted value (as stored in the database) instead of the decrypted version.",
			DataTypes:   []string{"varchar", "char", "string", "text"},
		})
	}

	return metaData, nil
}

func DataObjectTypes() []*ds.DataObjectType {
	return []*ds.DataObjectType{
		{
			Name: ds.Datasource,
			Type: ds.Datasource,
			Permissions: []*ds.DataObjectTypePermission{
				{
					Permission:             "APPLY MASKING POLICY",
					Description:            "Grants ability to set a Column-level Security masking policy on a table or view column and to set a masking policy on a tag. This global privilege also allows executing the DESCRIBE operation on tables and views.",
					GlobalPermissions:      ds.AdminGlobalPermission().StringValues(),
					UsageGlobalPermissions: []string{ds.Admin},
				},
				{
					Permission:             "APPLY ROW ACCESS POLICY",
					Description:            "Grants the ability to add and drop a row access policy on a table or view. This global privilege also allows executing the DESCRIBE operation on tables and views.",
					GlobalPermissions:      ds.AdminGlobalPermission().StringValues(),
					UsageGlobalPermissions: []string{ds.Admin},
				},
				{
					Permission:             "APPLY SESSION POLICY",
					Description:            "Grants the ability to set or unset a session policy on an account or user.",
					GlobalPermissions:      ds.AdminGlobalPermission().StringValues(),
					UsageGlobalPermissions: []string{ds.Admin},
				},
				{
					Permission:             "APPLY TAG",
					Description:            "Grants the ability to add or drop a tag on a Snowflake object.",
					GlobalPermissions:      ds.AdminGlobalPermission().StringValues(),
					UsageGlobalPermissions: []string{ds.Admin},
				},
				{
					Permission:             "ATTACH POLICY",
					Description:            "Grants ability to activate a network policy by associating it with your account.",
					GlobalPermissions:      ds.AdminGlobalPermission().StringValues(),
					UsageGlobalPermissions: []string{ds.Admin},
				},
				{
					Permission:             "CREATE ACCOUNT",
					Description:            "Enables a data provider to create a new managed account (i.e. reader account).",
					GlobalPermissions:      ds.AdminGlobalPermission().StringValues(),
					UsageGlobalPermissions: []string{ds.Admin},
				},
				{
					Permission:             "CREATE ROLE",
					Description:            "Enables creating a new role.",
					GlobalPermissions:      ds.AdminGlobalPermission().StringValues(),
					UsageGlobalPermissions: []string{ds.Admin},
				},
				{
					Permission:             "CREATE USER",
					Description:            "Enables creating a new user.",
					GlobalPermissions:      ds.AdminGlobalPermission().StringValues(),
					UsageGlobalPermissions: []string{ds.Admin},
				},
				{
					Permission:             "MANAGE GRANTS",
					Description:            "Enables granting or revoking privileges on objects for which the role is not the owner.",
					GlobalPermissions:      ds.AdminGlobalPermission().StringValues(),
					UsageGlobalPermissions: []string{ds.Admin},
				},
				{
					Permission:             "CREATE DATA EXCHANGE LISTING",
					Description:            "Enables creating a new Data Exchange listing.",
					GlobalPermissions:      ds.AdminGlobalPermission().StringValues(),
					UsageGlobalPermissions: []string{ds.Admin},
				},
				{
					Permission:             "CREATE INTEGRATION",
					Description:            "Enables creating a new notification, security, or storage integration.",
					GlobalPermissions:      ds.AdminGlobalPermission().StringValues(),
					UsageGlobalPermissions: []string{ds.Admin},
				},
				{
					Permission:             "CREATE NETWORK POLICY",
					Description:            "Enables creating a new network policy.",
					GlobalPermissions:      ds.AdminGlobalPermission().StringValues(),
					UsageGlobalPermissions: []string{ds.Admin},
				},
				{
					Permission:             "CREATE SHARE",
					Description:            "Enables a data provider to create a new share.",
					GlobalPermissions:      ds.AdminGlobalPermission().StringValues(),
					UsageGlobalPermissions: []string{ds.Admin},
				},
				{
					Permission:             "CREATE WAREHOUSE",
					Description:            "Enables creating a new virtual warehouse.",
					GlobalPermissions:      ds.AdminGlobalPermission().StringValues(),
					UsageGlobalPermissions: []string{ds.Admin},
				},
				{
					Permission:  "EXECUTE MANAGED TASK",
					Description: "Grants ability to create tasks that rely on Snowflake-managed compute resources (serverless compute model). Only required for serverless tasks. The role that has the OWNERSHIP privilege on a task must have both the EXECUTE MANAGED TASK and the EXECUTE TASK privilege for the task to run.",
				},
				{
					Permission:  "EXECUTE TASK",
					Description: "Grants ability to run tasks owned by the role. For serverless tasks to run, the role that has the OWNERSHIP privilege on the task must also have the global EXECUTE MANAGED TASK privilege.",
				},
				{
					Permission:        "IMPORT SHARE",
					Description:       "Enables a data consumer to view inboundShares shared with their account. Also grants the ability to create databases from inboundShares; requires the global CREATE DATABASE privilege.",
					GlobalPermissions: ds.ReadGlobalPermission().StringValues(),
				},
				{
					Permission:             "MONITOR EXECUTION",
					Description:            "Grants ability to monitor any pipes or tasks in the account. The USAGE privilege is also required on each database and schema that stores these objects.",
					GlobalPermissions:      ds.AdminGlobalPermission().StringValues(),
					UsageGlobalPermissions: []string{ds.Admin},
				},
				{
					Permission:             "MONITOR USAGE",
					Description:            "Grants ability to monitor account-level usage and historical information for databases and warehouses. Additionally grants ability to view managed accounts using SHOW MANAGED ACCOUNTS.",
					GlobalPermissions:      ds.AdminGlobalPermission().StringValues(),
					UsageGlobalPermissions: []string{ds.Admin},
				},
				{
					Permission:  "OVERRIDE SHARE RESTRICTIONS",
					Description: "Grants ability to set value for the SHARE_RESTRICTIONS parameter which enables a Business Critical provider account to add a consumer account (with Non-Business Critical edition) to a share.",
				},
			},
			Children: []string{ds.Database, SharedPrefix + ds.Database, "warehouse"},
		},
		{
			Name: "warehouse",
			Type: "warehouse",
			Permissions: []*ds.DataObjectTypePermission{
				{
					Permission:             "MODIFY",
					Description:            "Enables altering any properties of a warehouse, including changing its size. ",
					GlobalPermissions:      ds.AdminGlobalPermission().StringValues(),
					UsageGlobalPermissions: []string{ds.Admin},
				},
				{
					Permission:             "MONITOR",
					Description:            "Enables viewing current and past queries executed on a warehouse as well as usage statistics on that warehouse.",
					GlobalPermissions:      ds.AdminGlobalPermission().StringValues(),
					UsageGlobalPermissions: []string{ds.Admin},
				},
				{
					Permission:             "OPERATE",
					Description:            "Enables changing the state of a warehouse (stop, start, suspend, resume). In addition, enables viewing current and past queries executed on a warehouse and aborting any executing queries.",
					GlobalPermissions:      ds.AdminGlobalPermission().StringValues(),
					UsageGlobalPermissions: []string{ds.Admin},
				},
				{
					Permission:        USAGE,
					Description:       "Enables using a virtual warehouse and, as a result, executing queries on the warehouse. If the warehouse is configured to auto-resume when a SQL statement (e.g. query) is submitted to it, the warehouse resumes automatically and executes the statement.",
					GlobalPermissions: ds.ReadGlobalPermission().StringValues(),
				},
			},
			Children: []string{},
		},
		{
			Name: ds.Database,
			Type: ds.Database,
			Permissions: []*ds.DataObjectTypePermission{
				{
					Permission:             "CREATE SCHEMA",
					Description:            "Enables creating a new schema in a database, including cloning a schema.",
					GlobalPermissions:      ds.AdminGlobalPermission().StringValues(),
					UsageGlobalPermissions: []string{ds.Admin},
				},
				{
					// Defining a USAGE permission specifically for database level as it should not be inherited by the schema level.
					Permission:        USAGE_ON_DATABASE,
					Description:       "Enables using a database, including returning the database details in the SHOW DATABASES command output. Additional privileges are required to view or take actions on objects in a database.",
					GlobalPermissions: ds.ReadGlobalPermission().StringValues(),
				},
				{
					Permission:             "MODIFY",
					Description:            "Enables altering any settings of a database.",
					GlobalPermissions:      ds.AdminGlobalPermission().StringValues(),
					UsageGlobalPermissions: []string{ds.Admin},
				},
				{
					Permission:             "MONITOR",
					Description:            "Enables performing the DESCRIBE command on the database.",
					GlobalPermissions:      ds.AdminGlobalPermission().StringValues(),
					UsageGlobalPermissions: []string{ds.Admin},
				},
				{
					Permission:             "OWNERSHIP",
					Description:            "Grants full control over the database. Only a single role can hold this privilege on a specific object at a time.",
					UsageGlobalPermissions: []string{ds.Read, ds.Write, ds.Admin},
					CannotBeGranted:        true,
				},
			},
			Children: []string{ds.Schema},
		},
		{
			Name: ds.Schema,
			Type: ds.Schema,
			Permissions: []*ds.DataObjectTypePermission{
				{
					Permission:             "MODIFY",
					Description:            "Enables altering any settings of a schema.",
					GlobalPermissions:      ds.AdminGlobalPermission().StringValues(),
					UsageGlobalPermissions: []string{ds.Admin},
				},
				{
					Permission:             "MONITOR",
					Description:            "Enables performing the DESCRIBE command on the schema.",
					GlobalPermissions:      ds.AdminGlobalPermission().StringValues(),
					UsageGlobalPermissions: []string{ds.Admin},
				},
				{
					// Defining a USAGE permission specifically for schema level as we should not inherit it from the database level.
					Permission:        USAGE_ON_SCHEMA,
					Description:       "Enables using a schema, including returning the schema details in the SHOW SCHEMAS command output. To execute SHOW <objects> commands for objects (tables, views, stages, file formats, sequences, pipes, or functions) in the schema, a role must have at least one privilege granted on the object.",
					GlobalPermissions: ds.ReadGlobalPermission().StringValues(),
				},
				{
					Permission:             "CREATE TABLE",
					Description:            "Enables creating a new table in a schema, including cloning a table. Note that this privilege is not required to create temporary tables, which are scoped to the current user session and are automatically deleted when the session ends.",
					GlobalPermissions:      ds.AdminGlobalPermission().StringValues(),
					UsageGlobalPermissions: []string{ds.Admin},
				},
				{
					Permission:             "CREATE EXTERNAL TABLE",
					Description:            "Enables creating a new external table in a schema.",
					GlobalPermissions:      ds.AdminGlobalPermission().StringValues(),
					UsageGlobalPermissions: []string{ds.Admin},
				},
				{
					Permission:             "CREATE VIEW",
					Description:            "Enables creating a new view in a schema.",
					GlobalPermissions:      ds.AdminGlobalPermission().StringValues(),
					UsageGlobalPermissions: []string{ds.Admin},
				},
				{
					Permission:             "CREATE MATERIALIZED VIEW",
					Description:            "Enables creating a new materialized view in a schema.",
					GlobalPermissions:      ds.AdminGlobalPermission().StringValues(),
					UsageGlobalPermissions: []string{ds.Admin},
				},
				{
					Permission:             "CREATE MASKING POLICY",
					Description:            "Enables creating a new Column-level Security masking policy in a schema.",
					GlobalPermissions:      ds.AdminGlobalPermission().StringValues(),
					UsageGlobalPermissions: []string{ds.Admin},
				},
				{
					Permission:             "CREATE ROW ACCESS POLICY",
					Description:            "Enables creating a new row access policy in a schema.",
					GlobalPermissions:      ds.AdminGlobalPermission().StringValues(),
					UsageGlobalPermissions: []string{ds.Admin},
				},
				{
					Permission:             "CREATE SESSION POLICY",
					Description:            "Enables creating a new session policy in a schema.",
					GlobalPermissions:      ds.AdminGlobalPermission().StringValues(),
					UsageGlobalPermissions: []string{ds.Admin},
				},
				{
					Permission:             "CREATE STAGE",
					Description:            "Enables creating a new stage in a schema, including cloning a stage.",
					GlobalPermissions:      ds.AdminGlobalPermission().StringValues(),
					UsageGlobalPermissions: []string{ds.Admin},
				},
				{
					Permission:             "CREATE FILE FORMAT",
					Description:            "Enables creating a new file format in a schema, including cloning a file format.",
					GlobalPermissions:      ds.AdminGlobalPermission().StringValues(),
					UsageGlobalPermissions: []string{ds.Admin},
				},
				{
					Permission:             "CREATE SEQUENCE",
					Description:            "Enables creating a new sequence in a schema, including cloning a sequence.",
					GlobalPermissions:      ds.AdminGlobalPermission().StringValues(),
					UsageGlobalPermissions: []string{ds.Admin},
				},
				{
					Permission:             "CREATE FUNCTION",
					Description:            "Enables creating a new UDF or external function in a schema.",
					GlobalPermissions:      ds.AdminGlobalPermission().StringValues(),
					UsageGlobalPermissions: []string{ds.Admin},
				},
				{
					Permission:             "CREATE PIPE",
					Description:            "Enables creating a new pipe in a schema.",
					GlobalPermissions:      ds.AdminGlobalPermission().StringValues(),
					UsageGlobalPermissions: []string{ds.Admin},
				},
				{
					Permission:             "CREATE STREAM",
					Description:            "Enables creating a new stream in a schema, including cloning a stream.",
					GlobalPermissions:      ds.AdminGlobalPermission().StringValues(),
					UsageGlobalPermissions: []string{ds.Admin},
				},
				{
					Permission:             "CREATE TAG",
					Description:            "Enables creating a new tag key in a schema.",
					GlobalPermissions:      ds.AdminGlobalPermission().StringValues(),
					UsageGlobalPermissions: []string{ds.Admin},
				},
				{
					Permission:             "CREATE TASK",
					Description:            "Enables creating a new task in a schema, including cloning a task.",
					GlobalPermissions:      ds.AdminGlobalPermission().StringValues(),
					UsageGlobalPermissions: []string{ds.Admin},
				},
				{
					Permission:             "CREATE PROCEDURE",
					Description:            "Enables creating a new stored procedure in a schema.",
					GlobalPermissions:      ds.AdminGlobalPermission().StringValues(),
					UsageGlobalPermissions: []string{ds.Admin},
				},
				{
					Permission:             "ADD SEARCH OPTIMIZATION",
					Description:            "Enables adding search optimization to a table in a schema.",
					GlobalPermissions:      ds.AdminGlobalPermission().StringValues(),
					UsageGlobalPermissions: []string{ds.Admin},
				},
				{
					Permission:             "OWNERSHIP",
					Description:            "Grants full control over the schema. Only a single role can hold this privilege on a specific object at a time.",
					UsageGlobalPermissions: []string{ds.Read, ds.Write, ds.Admin},
					CannotBeGranted:        true,
				},
			},
			Children: []string{ds.Table, ds.View, ExternalTable, MaterializedView, IcebergTable, Function},
		},
		{
			Name: ds.Table,
			Type: ds.Table,
			Permissions: []*ds.DataObjectTypePermission{
				{
					Permission:             "SELECT",
					Description:            "Enables executing a SELECT statement on a table.",
					UsageGlobalPermissions: []string{ds.Read},
					GlobalPermissions:      ds.ReadGlobalPermission().StringValues(),
				},
				{
					Permission:             "INSERT",
					Description:            "Enables executing an INSERT command on a table. Also enables using the ALTER TABLE command with a RECLUSTER clause to manually recluster a table with a clustering key.",
					UsageGlobalPermissions: []string{ds.Write},
					GlobalPermissions:      ds.WriteGlobalPermission().StringValues(),
				},
				{
					Permission:             "UPDATE",
					Description:            "Enables executing an UPDATE command on a table.",
					UsageGlobalPermissions: []string{ds.Write},
					GlobalPermissions:      ds.WriteGlobalPermission().StringValues(),
				},
				{
					Permission:             "TRUNCATE",
					Description:            "Enables executing a TRUNCATE TABLE command on a table.",
					UsageGlobalPermissions: []string{ds.Write},
					GlobalPermissions:      ds.WriteGlobalPermission().StringValues(),
				},
				{
					Permission:             "DELETE",
					Description:            "Enables executing a DELETE command on a table.",
					UsageGlobalPermissions: []string{ds.Write},
					GlobalPermissions:      ds.WriteGlobalPermission().StringValues(),
				},
				{
					Permission:             "REFERENCES",
					Description:            "Enables referencing a table as the unique/primary key table for a foreign key constraint. Also enables viewing the structure of a table (but not the data) via the DESCRIBE or SHOW command or by querying the Information Schema.",
					UsageGlobalPermissions: []string{ds.Read},
					GlobalPermissions:      ds.ReadGlobalPermission().StringValues(),
				},
				{
					Permission:             "OWNERSHIP",
					Description:            "Grants full control over the table. Required to alter most properties of a table, with the exception of reclustering. Only a single role can hold this privilege on a specific object at a time. Note that in a managed access schema, only the schema owner (i.e. the role with the OWNERSHIP privilege on the schema) or a role with the MANAGE GRANTS privilege can grant or revoke privileges on objects in the schema, including future grants.",
					UsageGlobalPermissions: []string{ds.Read, ds.Write, ds.Admin},
					CannotBeGranted:        true,
				},
			},
			Actions: []*ds.DataObjectTypeAction{
				{
					Action:        "SELECT",
					GlobalActions: []string{ds.Read},
				},
				{
					Action:        "INSERT",
					GlobalActions: []string{ds.Write},
				},
				{
					Action:        "UPDATE",
					GlobalActions: []string{ds.Write},
				},
				{
					Action:        "DELETE",
					GlobalActions: []string{ds.Write},
				},
				{
					Action:        "TRUNCATE",
					GlobalActions: []string{ds.Write},
				},
			},
			Children: []string{ds.Column},
		},
		{
			Name:  Function,
			Label: "User Defined Function",
			Type:  Function,
			Permissions: []*ds.DataObjectTypePermission{
				{
					Permission:             "USAGE",
					Description:            "Enables using this function",
					UsageGlobalPermissions: []string{ds.Read},
					GlobalPermissions:      ds.ReadGlobalPermission().StringValues(),
				},
			},
		},
		{
			Name:  IcebergTable,
			Label: "Iceberg Table",
			Type:  ds.Table,
			Permissions: []*ds.DataObjectTypePermission{
				{
					Permission:             "SELECT",
					Description:            "Enables executing a SELECT statement on a table.",
					UsageGlobalPermissions: []string{ds.Read},
					GlobalPermissions:      ds.ReadGlobalPermission().StringValues(),
				},
				{
					Permission:             "INSERT",
					Description:            "Enables executing an INSERT command on a table. Also enables using the ALTER TABLE command with a RECLUSTER clause to manually recluster a table with a clustering key.",
					UsageGlobalPermissions: []string{ds.Write},
					GlobalPermissions:      ds.WriteGlobalPermission().StringValues(),
				},
				{
					Permission:             "UPDATE",
					Description:            "Enables executing an UPDATE command on a table.",
					UsageGlobalPermissions: []string{ds.Write},
					GlobalPermissions:      ds.WriteGlobalPermission().StringValues(),
				},
				{
					Permission:             "TRUNCATE",
					Description:            "Enables executing a TRUNCATE TABLE command on a table.",
					UsageGlobalPermissions: []string{ds.Write},
					GlobalPermissions:      ds.WriteGlobalPermission().StringValues(),
				},
				{
					Permission:             "DELETE",
					Description:            "Enables executing a DELETE command on a table.",
					UsageGlobalPermissions: []string{ds.Write},
					GlobalPermissions:      ds.WriteGlobalPermission().StringValues(),
				},
				{
					Permission:             "REFERENCES",
					Description:            "Enables referencing a table as the unique/primary key table for a foreign key constraint. Also enables viewing the structure of a table (but not the data) via the DESCRIBE or SHOW command or by querying the Information Schema.",
					UsageGlobalPermissions: []string{ds.Read},
					GlobalPermissions:      ds.ReadGlobalPermission().StringValues(),
				},
				{
					Permission:             "OWNERSHIP",
					Description:            "Grants full control over the table. Required to alter most properties of a table, with the exception of reclustering. Only a single role can hold this privilege on a specific object at a time. Note that in a managed access schema, only the schema owner (i.e. the role with the OWNERSHIP privilege on the schema) or a role with the MANAGE GRANTS privilege can grant or revoke privileges on objects in the schema, including future grants.",
					UsageGlobalPermissions: []string{ds.Read, ds.Write, ds.Admin},
					CannotBeGranted:        true,
				},
				{
					Permission:  "APPLYBUDGET",
					Description: "Enables adding or removing an Iceberg table from a budget.",
				},
			},
			Actions: []*ds.DataObjectTypeAction{
				{
					Action:        "SELECT",
					GlobalActions: []string{ds.Read},
				},
				{
					Action:        "INSERT",
					GlobalActions: []string{ds.Write},
				},
				{
					Action:        "UPDATE",
					GlobalActions: []string{ds.Write},
				},
				{
					Action:        "DELETE",
					GlobalActions: []string{ds.Write},
				},
				{
					Action:        "TRUNCATE",
					GlobalActions: []string{ds.Write},
				},
			},
			Children: []string{ds.Column},
		},
		{
			Name:  ExternalTable,
			Label: "External Table",
			Type:  ds.Table,
			Permissions: []*ds.DataObjectTypePermission{
				{
					Permission:             "SELECT",
					Description:            "Enables executing a SELECT statement on a table.",
					GlobalPermissions:      ds.ReadGlobalPermission().StringValues(),
					UsageGlobalPermissions: []string{ds.Read},
				},
				{
					Permission:             "OWNERSHIP",
					Description:            "Grants full control over the external table. Only a single role can hold this privilege on a specific object at a time.",
					UsageGlobalPermissions: []string{ds.Read, ds.Write, ds.Admin},
					CannotBeGranted:        true,
				},
				{
					Permission:             "REFERENCES",
					Description:            "Enables referencing a table as the unique/primary key table for a foreign key constraint. Also enables viewing the structure of a table (but not the data) via the DESCRIBE or SHOW command or by querying the Information Schema.",
					UsageGlobalPermissions: []string{ds.Read},
					GlobalPermissions:      ds.ReadGlobalPermission().StringValues(),
				},
			},
			Actions: []*ds.DataObjectTypeAction{
				{
					Action:        "SELECT",
					GlobalActions: []string{ds.Read},
				},
			},
		},
		{
			Name: ds.View,
			Type: ds.View,
			Permissions: []*ds.DataObjectTypePermission{
				{
					Permission:             "SELECT",
					Description:            "Enables executing a SELECT statement on a view.",
					GlobalPermissions:      ds.ReadGlobalPermission().StringValues(),
					UsageGlobalPermissions: []string{ds.Read},
				},
				{
					Permission:             "REFERENCES",
					Description:            "Enables referencing a table as the unique/primary key table for a foreign key constraint. Also enables viewing the structure of a table (but not the data) via the DESCRIBE or SHOW command or by querying the Information Schema.",
					UsageGlobalPermissions: []string{ds.Read},
					GlobalPermissions:      ds.ReadGlobalPermission().StringValues(),
				},
				{
					Permission:             "OWNERSHIP",
					Description:            "Grants full control over the view. Only a single role can hold this privilege on a specific object at a time.",
					UsageGlobalPermissions: []string{ds.Read, ds.Write, ds.Admin},
					CannotBeGranted:        true,
				},
			},
			Actions: []*ds.DataObjectTypeAction{
				{
					Action:        "SELECT",
					GlobalActions: []string{ds.Read},
				},
			},
			Children: []string{ds.Column},
		},
		{
			Name:  MaterializedView,
			Label: "Materialized View",
			Type:  ds.View,
			Permissions: []*ds.DataObjectTypePermission{
				{
					Permission:             "SELECT",
					Description:            "Enables executing a SELECT statement on a view.",
					GlobalPermissions:      ds.ReadGlobalPermission().StringValues(),
					UsageGlobalPermissions: []string{ds.Read},
				},
				{
					Permission:             "REFERENCES",
					Description:            "Enables referencing a table as the unique/primary key table for a foreign key constraint. Also enables viewing the structure of a table (but not the data) via the DESCRIBE or SHOW command or by querying the Information Schema.",
					UsageGlobalPermissions: []string{ds.Read},
					GlobalPermissions:      ds.ReadGlobalPermission().StringValues(),
				},
				{
					Permission:             "OWNERSHIP",
					Description:            "Grants full control over the materialized view. Only a single role can hold this privilege on a specific object at a time.",
					UsageGlobalPermissions: []string{ds.Read, ds.Write, ds.Admin},
					CannotBeGranted:        true,
				},
			},
			Actions: []*ds.DataObjectTypeAction{
				{
					Action:        "SELECT",
					GlobalActions: []string{ds.Read},
				},
			},
			Children: []string{ds.Column},
		},
		{
			Name: ds.Column,
			Type: ds.Column,
		},
		{
			Name: SharedPrefix + ds.Database,
			Type: ds.Database,
			Permissions: []*ds.DataObjectTypePermission{
				{
					Permission:        "IMPORTED PRIVILEGES",
					Description:       "Enables roles other than the owning role to access a shared database; applies only to shared databases.",
					GlobalPermissions: ds.ReadGlobalPermission().StringValues(),
				},
				{
					// Defining a USAGE permission specifically for database level as it should not be inherited by the schema level.
					Permission:        USAGE_ON_DATABASE,
					Description:       "Enables using a database, including returning the database details in the SHOW DATABASES command output. Additional privileges are required to view or take actions on objects in a database.",
					GlobalPermissions: ds.ReadGlobalPermission().StringValues(),
				},
			},
			Children:   []string{SharedPrefix + ds.Schema},
			DataOrigin: ds.OriginShared,
		},
		{
			Name: SharedPrefix + ds.Schema,
			Type: ds.Schema,
			Permissions: []*ds.DataObjectTypePermission{
				{
					// Defining a USAGE permission specifically for schema level as we should not inherit it from the database level.
					Permission:        USAGE_ON_SCHEMA,
					Description:       "Enables using a schema, including returning the schema details in the SHOW SCHEMAS command output. To execute SHOW <objects> commands for objects (tables, views, stages, file formats, sequences, pipes, or functions) in the schema, a role must have at least one privilege granted on the object.",
					GlobalPermissions: ds.ReadGlobalPermission().StringValues(),
				},
			},
			Children:   []string{SharedPrefix + ds.Table, SharedPrefix + ds.View},
			DataOrigin: ds.OriginShared,
		},
		{
			Name: SharedPrefix + ds.Table,
			Type: ds.Table,
			Permissions: []*ds.DataObjectTypePermission{
				{
					Permission:             "SELECT",
					Description:            "Enables executing a SELECT statement on a table.",
					GlobalPermissions:      ds.ReadGlobalPermission().StringValues(),
					UsageGlobalPermissions: []string{ds.Read},
				},
			},
			Actions: []*ds.DataObjectTypeAction{
				{
					Action:        "SELECT",
					GlobalActions: []string{ds.Read},
				},
			},
			Children:   []string{SharedPrefix + ds.Column},
			DataOrigin: ds.OriginShared,
		},
		{
			Name: SharedPrefix + ds.View,
			Type: ds.View,
			Permissions: []*ds.DataObjectTypePermission{
				{
					Permission:             "SELECT",
					Description:            "Enables executing a SELECT statement on a view.",
					GlobalPermissions:      ds.ReadGlobalPermission().StringValues(),
					UsageGlobalPermissions: []string{ds.Read},
				},
			},
			Actions: []*ds.DataObjectTypeAction{
				{
					Action:        "SELECT",
					GlobalActions: []string{ds.Read},
				},
			},
			Children:   []string{SharedPrefix + ds.Column},
			DataOrigin: ds.OriginShared,
		},
		{
			Name: SharedPrefix + ds.Column,
			Type: ds.Column,
		},
	}
}

var _dataObjectTypeOrder []string

func DataObjectTypeOrder() []string {
	if len(_dataObjectTypeOrder) > 0 {
		return _dataObjectTypeOrder
	}

	dataObjectTypes := DataObjectTypes()

	dataObjectTypeMap := make(map[string]set.Set[string])

	for _, dot := range dataObjectTypes {
		dataObjectTypeMap[dot.Name] = set.NewSet[string](dot.Children...)
	}

	_dataObjectTypeOrder = make([]string, 0, len(dataObjectTypes))

	toHandle := []string{ds.Datasource}
	handled := set.NewSet[string]()

	for len(toHandle) > 0 {
		element := toHandle[0]
		toHandle = toHandle[1:]

		if handled.Contains(element) {
			continue
		}

		handled.Add(element)

		_dataObjectTypeOrder = append(_dataObjectTypeOrder, element)

		if children, found := dataObjectTypeMap[element]; found {
			for child := range children {
				if !handled.Contains(child) {
					toHandle = append(toHandle, child)
				}
			}
		}
	}

	return _dataObjectTypeOrder
}<|MERGE_RESOLUTION|>--- conflicted
+++ resolved
@@ -57,691 +57,7 @@
 		Type:                  "snowflake",
 		SupportedFeatures:     supportedFeatures,
 		SupportsApInheritance: true,
-<<<<<<< HEAD
-		DataObjectTypes: []*ds.DataObjectType{
-			{
-				Name: ds.Datasource,
-				Type: ds.Datasource,
-				Permissions: []*ds.DataObjectTypePermission{
-					{
-						Permission:             "APPLY MASKING POLICY",
-						Description:            "Grants ability to set a Column-level Security masking policy on a table or view column and to set a masking policy on a tag. This global privilege also allows executing the DESCRIBE operation on tables and views.",
-						GlobalPermissions:      ds.AdminGlobalPermission().StringValues(),
-						UsageGlobalPermissions: []string{ds.Admin},
-					},
-					{
-						Permission:             "APPLY ROW ACCESS POLICY",
-						Description:            "Grants the ability to add and drop a row access policy on a table or view. This global privilege also allows executing the DESCRIBE operation on tables and views.",
-						GlobalPermissions:      ds.AdminGlobalPermission().StringValues(),
-						UsageGlobalPermissions: []string{ds.Admin},
-					},
-					{
-						Permission:             "APPLY SESSION POLICY",
-						Description:            "Grants the ability to set or unset a session policy on an account or user.",
-						GlobalPermissions:      ds.AdminGlobalPermission().StringValues(),
-						UsageGlobalPermissions: []string{ds.Admin},
-					},
-					{
-						Permission:             "APPLY TAG",
-						Description:            "Grants the ability to add or drop a tag on a Snowflake object.",
-						GlobalPermissions:      ds.AdminGlobalPermission().StringValues(),
-						UsageGlobalPermissions: []string{ds.Admin},
-					},
-					{
-						Permission:             "ATTACH POLICY",
-						Description:            "Grants ability to activate a network policy by associating it with your account.",
-						GlobalPermissions:      ds.AdminGlobalPermission().StringValues(),
-						UsageGlobalPermissions: []string{ds.Admin},
-					},
-					{
-						Permission:             "CREATE ACCOUNT",
-						Description:            "Enables a data provider to create a new managed account (i.e. reader account).",
-						GlobalPermissions:      ds.AdminGlobalPermission().StringValues(),
-						UsageGlobalPermissions: []string{ds.Admin},
-					},
-					{
-						Permission:             "CREATE ROLE",
-						Description:            "Enables creating a new role.",
-						GlobalPermissions:      ds.AdminGlobalPermission().StringValues(),
-						UsageGlobalPermissions: []string{ds.Admin},
-					},
-					{
-						Permission:             "CREATE USER",
-						Description:            "Enables creating a new user.",
-						GlobalPermissions:      ds.AdminGlobalPermission().StringValues(),
-						UsageGlobalPermissions: []string{ds.Admin},
-					},
-					{
-						Permission:             "MANAGE GRANTS",
-						Description:            "Enables granting or revoking privileges on objects for which the role is not the owner.",
-						GlobalPermissions:      ds.AdminGlobalPermission().StringValues(),
-						UsageGlobalPermissions: []string{ds.Admin},
-					},
-					{
-						Permission:             "CREATE DATA EXCHANGE LISTING",
-						Description:            "Enables creating a new Data Exchange listing.",
-						GlobalPermissions:      ds.AdminGlobalPermission().StringValues(),
-						UsageGlobalPermissions: []string{ds.Admin},
-					},
-					{
-						Permission:             "CREATE INTEGRATION",
-						Description:            "Enables creating a new notification, security, or storage integration.",
-						GlobalPermissions:      ds.AdminGlobalPermission().StringValues(),
-						UsageGlobalPermissions: []string{ds.Admin},
-					},
-					{
-						Permission:             "CREATE NETWORK POLICY",
-						Description:            "Enables creating a new network policy.",
-						GlobalPermissions:      ds.AdminGlobalPermission().StringValues(),
-						UsageGlobalPermissions: []string{ds.Admin},
-					},
-					{
-						Permission:             "CREATE SHARE",
-						Description:            "Enables a data provider to create a new share.",
-						GlobalPermissions:      ds.AdminGlobalPermission().StringValues(),
-						UsageGlobalPermissions: []string{ds.Admin},
-					},
-					{
-						Permission:             "CREATE WAREHOUSE",
-						Description:            "Enables creating a new virtual warehouse.",
-						GlobalPermissions:      ds.AdminGlobalPermission().StringValues(),
-						UsageGlobalPermissions: []string{ds.Admin},
-					},
-					{
-						Permission:  "EXECUTE MANAGED TASK",
-						Description: "Grants ability to create tasks that rely on Snowflake-managed compute resources (serverless compute model). Only required for serverless tasks. The role that has the OWNERSHIP privilege on a task must have both the EXECUTE MANAGED TASK and the EXECUTE TASK privilege for the task to run.",
-					},
-					{
-						Permission:  "EXECUTE TASK",
-						Description: "Grants ability to run tasks owned by the role. For serverless tasks to run, the role that has the OWNERSHIP privilege on the task must also have the global EXECUTE MANAGED TASK privilege.",
-					},
-					{
-						Permission:        "IMPORT SHARE",
-						Description:       "Enables a data consumer to view shares shared with their account. Also grants the ability to create databases from shares; requires the global CREATE DATABASE privilege.",
-						GlobalPermissions: ds.ReadGlobalPermission().StringValues(),
-					},
-					{
-						Permission:             "MONITOR EXECUTION",
-						Description:            "Grants ability to monitor any pipes or tasks in the account. The USAGE privilege is also required on each database and schema that stores these objects.",
-						GlobalPermissions:      ds.AdminGlobalPermission().StringValues(),
-						UsageGlobalPermissions: []string{ds.Admin},
-					},
-					{
-						Permission:             "MONITOR USAGE",
-						Description:            "Grants ability to monitor account-level usage and historical information for databases and warehouses. Additionally grants ability to view managed accounts using SHOW MANAGED ACCOUNTS.",
-						GlobalPermissions:      ds.AdminGlobalPermission().StringValues(),
-						UsageGlobalPermissions: []string{ds.Admin},
-					},
-					{
-						Permission:  "OVERRIDE SHARE RESTRICTIONS",
-						Description: "Grants ability to set value for the SHARE_RESTRICTIONS parameter which enables a Business Critical provider account to add a consumer account (with Non-Business Critical edition) to a share.",
-					},
-				},
-				Children: []string{ds.Database, SharedPrefix + ds.Database, "warehouse", Integration},
-			},
-			{
-				Name: "warehouse",
-				Type: "warehouse",
-				Permissions: []*ds.DataObjectTypePermission{
-					{
-						Permission:             "MODIFY",
-						Description:            "Enables altering any properties of a warehouse, including changing its size. ",
-						GlobalPermissions:      ds.AdminGlobalPermission().StringValues(),
-						UsageGlobalPermissions: []string{ds.Admin},
-					},
-					{
-						Permission:             "MONITOR",
-						Description:            "Enables viewing current and past queries executed on a warehouse as well as usage statistics on that warehouse.",
-						GlobalPermissions:      ds.AdminGlobalPermission().StringValues(),
-						UsageGlobalPermissions: []string{ds.Admin},
-					},
-					{
-						Permission:             "OPERATE",
-						Description:            "Enables changing the state of a warehouse (stop, start, suspend, resume). In addition, enables viewing current and past queries executed on a warehouse and aborting any executing queries.",
-						GlobalPermissions:      ds.AdminGlobalPermission().StringValues(),
-						UsageGlobalPermissions: []string{ds.Admin},
-					},
-					{
-						Permission:        USAGE,
-						Description:       "Enables using a virtual warehouse and, as a result, executing queries on the warehouse. If the warehouse is configured to auto-resume when a SQL statement (e.g. query) is submitted to it, the warehouse resumes automatically and executes the statement.",
-						GlobalPermissions: ds.ReadGlobalPermission().StringValues(),
-					},
-				},
-				Children: []string{},
-			},
-			{
-				Name:  Integration,
-				Label: "Integration",
-				Type:  Integration,
-				Permissions: []*ds.DataObjectTypePermission{
-					{
-						Permission:  "USAGE",
-						Description: "Enables using this integration",
-					},
-					{
-						Permission:  "USE_ANY_ROLE",
-						Description: "Allows an External OAuth client or user to switch roles within a session when interacting with Snowflake through an integration.",
-					},
-				},
-			},
-			{
-				Name: ds.Database,
-				Type: ds.Database,
-				Permissions: []*ds.DataObjectTypePermission{
-					{
-						Permission:             "CREATE SCHEMA",
-						Description:            "Enables creating a new schema in a database, including cloning a schema.",
-						GlobalPermissions:      ds.AdminGlobalPermission().StringValues(),
-						UsageGlobalPermissions: []string{ds.Admin},
-					},
-					{
-						// Defining a USAGE permission specifically for database level as it should not be inherited by the schema level.
-						Permission:        USAGE_ON_DATABASE,
-						Description:       "Enables using a database, including returning the database details in the SHOW DATABASES command output. Additional privileges are required to view or take actions on objects in a database.",
-						GlobalPermissions: ds.ReadGlobalPermission().StringValues(),
-					},
-					{
-						Permission:             "MODIFY",
-						Description:            "Enables altering any settings of a database.",
-						GlobalPermissions:      ds.AdminGlobalPermission().StringValues(),
-						UsageGlobalPermissions: []string{ds.Admin},
-					},
-					{
-						Permission:             "MONITOR",
-						Description:            "Enables performing the DESCRIBE command on the database.",
-						GlobalPermissions:      ds.AdminGlobalPermission().StringValues(),
-						UsageGlobalPermissions: []string{ds.Admin},
-					},
-					{
-						Permission:             "OWNERSHIP",
-						Description:            "Grants full control over the database. Only a single role can hold this privilege on a specific object at a time.",
-						UsageGlobalPermissions: []string{ds.Read, ds.Write, ds.Admin},
-						CannotBeGranted:        true,
-					},
-				},
-				Children: []string{ds.Schema},
-			},
-			{
-				Name: ds.Schema,
-				Type: ds.Schema,
-				Permissions: []*ds.DataObjectTypePermission{
-					{
-						Permission:             "MODIFY",
-						Description:            "Enables altering any settings of a schema.",
-						GlobalPermissions:      ds.AdminGlobalPermission().StringValues(),
-						UsageGlobalPermissions: []string{ds.Admin},
-					},
-					{
-						Permission:             "MONITOR",
-						Description:            "Enables performing the DESCRIBE command on the schema.",
-						GlobalPermissions:      ds.AdminGlobalPermission().StringValues(),
-						UsageGlobalPermissions: []string{ds.Admin},
-					},
-					{
-						// Defining a USAGE permission specifically for schema level as we should not inherit it from the database level.
-						Permission:        USAGE_ON_SCHEMA,
-						Description:       "Enables using a schema, including returning the schema details in the SHOW SCHEMAS command output. To execute SHOW <objects> commands for objects (tables, views, stages, file formats, sequences, pipes, or functions) in the schema, a role must have at least one privilege granted on the object.",
-						GlobalPermissions: ds.ReadGlobalPermission().StringValues(),
-					},
-					{
-						Permission:             "CREATE TABLE",
-						Description:            "Enables creating a new table in a schema, including cloning a table. Note that this privilege is not required to create temporary tables, which are scoped to the current user session and are automatically deleted when the session ends.",
-						GlobalPermissions:      ds.AdminGlobalPermission().StringValues(),
-						UsageGlobalPermissions: []string{ds.Admin},
-					},
-					{
-						Permission:             "CREATE EXTERNAL TABLE",
-						Description:            "Enables creating a new external table in a schema.",
-						GlobalPermissions:      ds.AdminGlobalPermission().StringValues(),
-						UsageGlobalPermissions: []string{ds.Admin},
-					},
-					{
-						Permission:             "CREATE VIEW",
-						Description:            "Enables creating a new view in a schema.",
-						GlobalPermissions:      ds.AdminGlobalPermission().StringValues(),
-						UsageGlobalPermissions: []string{ds.Admin},
-					},
-					{
-						Permission:             "CREATE MATERIALIZED VIEW",
-						Description:            "Enables creating a new materialized view in a schema.",
-						GlobalPermissions:      ds.AdminGlobalPermission().StringValues(),
-						UsageGlobalPermissions: []string{ds.Admin},
-					},
-					{
-						Permission:             "CREATE MASKING POLICY",
-						Description:            "Enables creating a new Column-level Security masking policy in a schema.",
-						GlobalPermissions:      ds.AdminGlobalPermission().StringValues(),
-						UsageGlobalPermissions: []string{ds.Admin},
-					},
-					{
-						Permission:             "CREATE ROW ACCESS POLICY",
-						Description:            "Enables creating a new row access policy in a schema.",
-						GlobalPermissions:      ds.AdminGlobalPermission().StringValues(),
-						UsageGlobalPermissions: []string{ds.Admin},
-					},
-					{
-						Permission:             "CREATE SESSION POLICY",
-						Description:            "Enables creating a new session policy in a schema.",
-						GlobalPermissions:      ds.AdminGlobalPermission().StringValues(),
-						UsageGlobalPermissions: []string{ds.Admin},
-					},
-					{
-						Permission:             "CREATE STAGE",
-						Description:            "Enables creating a new stage in a schema, including cloning a stage.",
-						GlobalPermissions:      ds.AdminGlobalPermission().StringValues(),
-						UsageGlobalPermissions: []string{ds.Admin},
-					},
-					{
-						Permission:             "CREATE FILE FORMAT",
-						Description:            "Enables creating a new file format in a schema, including cloning a file format.",
-						GlobalPermissions:      ds.AdminGlobalPermission().StringValues(),
-						UsageGlobalPermissions: []string{ds.Admin},
-					},
-					{
-						Permission:             "CREATE SEQUENCE",
-						Description:            "Enables creating a new sequence in a schema, including cloning a sequence.",
-						GlobalPermissions:      ds.AdminGlobalPermission().StringValues(),
-						UsageGlobalPermissions: []string{ds.Admin},
-					},
-					{
-						Permission:             "CREATE FUNCTION",
-						Description:            "Enables creating a new UDF or external function in a schema.",
-						GlobalPermissions:      ds.AdminGlobalPermission().StringValues(),
-						UsageGlobalPermissions: []string{ds.Admin},
-					},
-					{
-						Permission:             "CREATE PIPE",
-						Description:            "Enables creating a new pipe in a schema.",
-						GlobalPermissions:      ds.AdminGlobalPermission().StringValues(),
-						UsageGlobalPermissions: []string{ds.Admin},
-					},
-					{
-						Permission:             "CREATE STREAM",
-						Description:            "Enables creating a new stream in a schema, including cloning a stream.",
-						GlobalPermissions:      ds.AdminGlobalPermission().StringValues(),
-						UsageGlobalPermissions: []string{ds.Admin},
-					},
-					{
-						Permission:             "CREATE TAG",
-						Description:            "Enables creating a new tag key in a schema.",
-						GlobalPermissions:      ds.AdminGlobalPermission().StringValues(),
-						UsageGlobalPermissions: []string{ds.Admin},
-					},
-					{
-						Permission:             "CREATE TASK",
-						Description:            "Enables creating a new task in a schema, including cloning a task.",
-						GlobalPermissions:      ds.AdminGlobalPermission().StringValues(),
-						UsageGlobalPermissions: []string{ds.Admin},
-					},
-					{
-						Permission:             "CREATE PROCEDURE",
-						Description:            "Enables creating a new stored procedure in a schema.",
-						GlobalPermissions:      ds.AdminGlobalPermission().StringValues(),
-						UsageGlobalPermissions: []string{ds.Admin},
-					},
-					{
-						Permission:             "ADD SEARCH OPTIMIZATION",
-						Description:            "Enables adding search optimization to a table in a schema.",
-						GlobalPermissions:      ds.AdminGlobalPermission().StringValues(),
-						UsageGlobalPermissions: []string{ds.Admin},
-					},
-					{
-						Permission:             "OWNERSHIP",
-						Description:            "Grants full control over the schema. Only a single role can hold this privilege on a specific object at a time.",
-						UsageGlobalPermissions: []string{ds.Read, ds.Write, ds.Admin},
-						CannotBeGranted:        true,
-					},
-				},
-				Children: []string{ds.Table, ds.View, ExternalTable, MaterializedView, IcebergTable, Function, Procedure},
-			},
-			{
-				Name: ds.Table,
-				Type: ds.Table,
-				Permissions: []*ds.DataObjectTypePermission{
-					{
-						Permission:             "SELECT",
-						Description:            "Enables executing a SELECT statement on a table.",
-						UsageGlobalPermissions: []string{ds.Read},
-						GlobalPermissions:      ds.ReadGlobalPermission().StringValues(),
-					},
-					{
-						Permission:             "INSERT",
-						Description:            "Enables executing an INSERT command on a table. Also enables using the ALTER TABLE command with a RECLUSTER clause to manually recluster a table with a clustering key.",
-						UsageGlobalPermissions: []string{ds.Write},
-						GlobalPermissions:      ds.WriteGlobalPermission().StringValues(),
-					},
-					{
-						Permission:             "UPDATE",
-						Description:            "Enables executing an UPDATE command on a table.",
-						UsageGlobalPermissions: []string{ds.Write},
-						GlobalPermissions:      ds.WriteGlobalPermission().StringValues(),
-					},
-					{
-						Permission:             "TRUNCATE",
-						Description:            "Enables executing a TRUNCATE TABLE command on a table.",
-						UsageGlobalPermissions: []string{ds.Write},
-						GlobalPermissions:      ds.WriteGlobalPermission().StringValues(),
-					},
-					{
-						Permission:             "DELETE",
-						Description:            "Enables executing a DELETE command on a table.",
-						UsageGlobalPermissions: []string{ds.Write},
-						GlobalPermissions:      ds.WriteGlobalPermission().StringValues(),
-					},
-					{
-						Permission:             "REFERENCES",
-						Description:            "Enables referencing a table as the unique/primary key table for a foreign key constraint. Also enables viewing the structure of a table (but not the data) via the DESCRIBE or SHOW command or by querying the Information Schema.",
-						UsageGlobalPermissions: []string{ds.Read},
-						GlobalPermissions:      ds.ReadGlobalPermission().StringValues(),
-					},
-					{
-						Permission:             "OWNERSHIP",
-						Description:            "Grants full control over the table. Required to alter most properties of a table, with the exception of reclustering. Only a single role can hold this privilege on a specific object at a time. Note that in a managed access schema, only the schema owner (i.e. the role with the OWNERSHIP privilege on the schema) or a role with the MANAGE GRANTS privilege can grant or revoke privileges on objects in the schema, including future grants.",
-						UsageGlobalPermissions: []string{ds.Read, ds.Write, ds.Admin},
-						CannotBeGranted:        true,
-					},
-				},
-				Actions: []*ds.DataObjectTypeAction{
-					{
-						Action:        "SELECT",
-						GlobalActions: []string{ds.Read},
-					},
-					{
-						Action:        "INSERT",
-						GlobalActions: []string{ds.Write},
-					},
-					{
-						Action:        "UPDATE",
-						GlobalActions: []string{ds.Write},
-					},
-					{
-						Action:        "DELETE",
-						GlobalActions: []string{ds.Write},
-					},
-					{
-						Action:        "TRUNCATE",
-						GlobalActions: []string{ds.Write},
-					},
-				},
-				Children: []string{ds.Column},
-			},
-			{
-				Name:  Function,
-				Label: "User Defined Function",
-				Type:  Function,
-				Permissions: []*ds.DataObjectTypePermission{
-					{
-						Permission:             "USAGE",
-						Description:            "Enables using this function",
-						UsageGlobalPermissions: []string{ds.Read},
-						GlobalPermissions:      ds.ReadGlobalPermission().StringValues(),
-					},
-				},
-			},
-			{
-				Name:  Procedure,
-				Label: "Stored Procedures",
-				Type:  Procedure,
-				Permissions: []*ds.DataObjectTypePermission{
-					{
-						Permission:             "USAGE",
-						Description:            "Enables using this stored procedure",
-						UsageGlobalPermissions: []string{ds.Read},
-						GlobalPermissions:      ds.ReadGlobalPermission().StringValues(),
-					},
-				},
-			},
-			{
-				Name:  IcebergTable,
-				Label: "Iceberg Table",
-				Type:  ds.Table,
-				Permissions: []*ds.DataObjectTypePermission{
-					{
-						Permission:             "SELECT",
-						Description:            "Enables executing a SELECT statement on a table.",
-						UsageGlobalPermissions: []string{ds.Read},
-						GlobalPermissions:      ds.ReadGlobalPermission().StringValues(),
-					},
-					{
-						Permission:             "INSERT",
-						Description:            "Enables executing an INSERT command on a table. Also enables using the ALTER TABLE command with a RECLUSTER clause to manually recluster a table with a clustering key.",
-						UsageGlobalPermissions: []string{ds.Write},
-						GlobalPermissions:      ds.WriteGlobalPermission().StringValues(),
-					},
-					{
-						Permission:             "UPDATE",
-						Description:            "Enables executing an UPDATE command on a table.",
-						UsageGlobalPermissions: []string{ds.Write},
-						GlobalPermissions:      ds.WriteGlobalPermission().StringValues(),
-					},
-					{
-						Permission:             "TRUNCATE",
-						Description:            "Enables executing a TRUNCATE TABLE command on a table.",
-						UsageGlobalPermissions: []string{ds.Write},
-						GlobalPermissions:      ds.WriteGlobalPermission().StringValues(),
-					},
-					{
-						Permission:             "DELETE",
-						Description:            "Enables executing a DELETE command on a table.",
-						UsageGlobalPermissions: []string{ds.Write},
-						GlobalPermissions:      ds.WriteGlobalPermission().StringValues(),
-					},
-					{
-						Permission:             "REFERENCES",
-						Description:            "Enables referencing a table as the unique/primary key table for a foreign key constraint. Also enables viewing the structure of a table (but not the data) via the DESCRIBE or SHOW command or by querying the Information Schema.",
-						UsageGlobalPermissions: []string{ds.Read},
-						GlobalPermissions:      ds.ReadGlobalPermission().StringValues(),
-					},
-					{
-						Permission:             "OWNERSHIP",
-						Description:            "Grants full control over the table. Required to alter most properties of a table, with the exception of reclustering. Only a single role can hold this privilege on a specific object at a time. Note that in a managed access schema, only the schema owner (i.e. the role with the OWNERSHIP privilege on the schema) or a role with the MANAGE GRANTS privilege can grant or revoke privileges on objects in the schema, including future grants.",
-						UsageGlobalPermissions: []string{ds.Read, ds.Write, ds.Admin},
-						CannotBeGranted:        true,
-					},
-					{
-						Permission:  "APPLYBUDGET",
-						Description: "Enables adding or removing an Iceberg table from a budget.",
-					},
-				},
-				Actions: []*ds.DataObjectTypeAction{
-					{
-						Action:        "SELECT",
-						GlobalActions: []string{ds.Read},
-					},
-					{
-						Action:        "INSERT",
-						GlobalActions: []string{ds.Write},
-					},
-					{
-						Action:        "UPDATE",
-						GlobalActions: []string{ds.Write},
-					},
-					{
-						Action:        "DELETE",
-						GlobalActions: []string{ds.Write},
-					},
-					{
-						Action:        "TRUNCATE",
-						GlobalActions: []string{ds.Write},
-					},
-				},
-				Children: []string{ds.Column},
-			},
-			{
-				Name:  ExternalTable,
-				Label: "External Table",
-				Type:  ds.Table,
-				Permissions: []*ds.DataObjectTypePermission{
-					{
-						Permission:             "SELECT",
-						Description:            "Enables executing a SELECT statement on a table.",
-						GlobalPermissions:      ds.ReadGlobalPermission().StringValues(),
-						UsageGlobalPermissions: []string{ds.Read},
-					},
-					{
-						Permission:             "OWNERSHIP",
-						Description:            "Grants full control over the external table. Only a single role can hold this privilege on a specific object at a time.",
-						UsageGlobalPermissions: []string{ds.Read, ds.Write, ds.Admin},
-						CannotBeGranted:        true,
-					},
-					{
-						Permission:             "REFERENCES",
-						Description:            "Enables referencing a table as the unique/primary key table for a foreign key constraint. Also enables viewing the structure of a table (but not the data) via the DESCRIBE or SHOW command or by querying the Information Schema.",
-						UsageGlobalPermissions: []string{ds.Read},
-						GlobalPermissions:      ds.ReadGlobalPermission().StringValues(),
-					},
-				},
-				Actions: []*ds.DataObjectTypeAction{
-					{
-						Action:        "SELECT",
-						GlobalActions: []string{ds.Read},
-					},
-				},
-			},
-			{
-				Name: ds.View,
-				Type: ds.View,
-				Permissions: []*ds.DataObjectTypePermission{
-					{
-						Permission:             "SELECT",
-						Description:            "Enables executing a SELECT statement on a view.",
-						GlobalPermissions:      ds.ReadGlobalPermission().StringValues(),
-						UsageGlobalPermissions: []string{ds.Read},
-					},
-					{
-						Permission:             "REFERENCES",
-						Description:            "Enables referencing a table as the unique/primary key table for a foreign key constraint. Also enables viewing the structure of a table (but not the data) via the DESCRIBE or SHOW command or by querying the Information Schema.",
-						UsageGlobalPermissions: []string{ds.Read},
-						GlobalPermissions:      ds.ReadGlobalPermission().StringValues(),
-					},
-					{
-						Permission:             "OWNERSHIP",
-						Description:            "Grants full control over the view. Only a single role can hold this privilege on a specific object at a time.",
-						UsageGlobalPermissions: []string{ds.Read, ds.Write, ds.Admin},
-						CannotBeGranted:        true,
-					},
-				},
-				Actions: []*ds.DataObjectTypeAction{
-					{
-						Action:        "SELECT",
-						GlobalActions: []string{ds.Read},
-					},
-				},
-				Children: []string{ds.Column},
-			},
-			{
-				Name:  MaterializedView,
-				Label: "Materialized View",
-				Type:  ds.View,
-				Permissions: []*ds.DataObjectTypePermission{
-					{
-						Permission:             "SELECT",
-						Description:            "Enables executing a SELECT statement on a view.",
-						GlobalPermissions:      ds.ReadGlobalPermission().StringValues(),
-						UsageGlobalPermissions: []string{ds.Read},
-					},
-					{
-						Permission:             "REFERENCES",
-						Description:            "Enables referencing a table as the unique/primary key table for a foreign key constraint. Also enables viewing the structure of a table (but not the data) via the DESCRIBE or SHOW command or by querying the Information Schema.",
-						UsageGlobalPermissions: []string{ds.Read},
-						GlobalPermissions:      ds.ReadGlobalPermission().StringValues(),
-					},
-					{
-						Permission:             "OWNERSHIP",
-						Description:            "Grants full control over the materialized view. Only a single role can hold this privilege on a specific object at a time.",
-						UsageGlobalPermissions: []string{ds.Read, ds.Write, ds.Admin},
-						CannotBeGranted:        true,
-					},
-				},
-				Actions: []*ds.DataObjectTypeAction{
-					{
-						Action:        "SELECT",
-						GlobalActions: []string{ds.Read},
-					},
-				},
-				Children: []string{ds.Column},
-			},
-			{
-				Name: ds.Column,
-				Type: ds.Column,
-			},
-			{
-				Name: SharedPrefix + ds.Database,
-				Type: ds.Database,
-				Permissions: []*ds.DataObjectTypePermission{
-					{
-						Permission:        "IMPORTED PRIVILEGES",
-						Description:       "Enables roles other than the owning role to access a shared database; applies only to shared databases.",
-						GlobalPermissions: ds.ReadGlobalPermission().StringValues(),
-					},
-					{
-						// Defining a USAGE permission specifically for database level as it should not be inherited by the schema level.
-						Permission:        USAGE_ON_DATABASE,
-						Description:       "Enables using a database, including returning the database details in the SHOW DATABASES command output. Additional privileges are required to view or take actions on objects in a database.",
-						GlobalPermissions: ds.ReadGlobalPermission().StringValues(),
-					},
-				},
-				Children: []string{SharedPrefix + ds.Schema},
-			},
-			{
-				Name: SharedPrefix + ds.Schema,
-				Type: ds.Schema,
-				Permissions: []*ds.DataObjectTypePermission{
-					{
-						// Defining a USAGE permission specifically for schema level as we should not inherit it from the database level.
-						Permission:        USAGE_ON_SCHEMA,
-						Description:       "Enables using a schema, including returning the schema details in the SHOW SCHEMAS command output. To execute SHOW <objects> commands for objects (tables, views, stages, file formats, sequences, pipes, or functions) in the schema, a role must have at least one privilege granted on the object.",
-						GlobalPermissions: ds.ReadGlobalPermission().StringValues(),
-					},
-				},
-				Children: []string{SharedPrefix + ds.Table, SharedPrefix + ds.View},
-			},
-			{
-				Name: SharedPrefix + ds.Table,
-				Type: ds.Table,
-				Permissions: []*ds.DataObjectTypePermission{
-					{
-						Permission:             "SELECT",
-						Description:            "Enables executing a SELECT statement on a table.",
-						GlobalPermissions:      ds.ReadGlobalPermission().StringValues(),
-						UsageGlobalPermissions: []string{ds.Read},
-					},
-				},
-				Actions: []*ds.DataObjectTypeAction{
-					{
-						Action:        "SELECT",
-						GlobalActions: []string{ds.Read},
-					},
-				},
-				Children: []string{SharedPrefix + ds.Column},
-			},
-			{
-				Name: SharedPrefix + ds.View,
-				Type: ds.View,
-				Permissions: []*ds.DataObjectTypePermission{
-					{
-						Permission:             "SELECT",
-						Description:            "Enables executing a SELECT statement on a view.",
-						GlobalPermissions:      ds.ReadGlobalPermission().StringValues(),
-						UsageGlobalPermissions: []string{ds.Read},
-					},
-				},
-				Actions: []*ds.DataObjectTypeAction{
-					{
-						Action:        "SELECT",
-						GlobalActions: []string{ds.Read},
-					},
-				},
-				Children: []string{SharedPrefix + ds.Column},
-			},
-			{
-				Name: SharedPrefix + ds.Column,
-				Type: ds.Column,
-			},
-		},
-=======
 		DataObjectTypes:       DataObjectTypes(),
->>>>>>> d311a095
 		UsageMetaInfo: &ds.UsageMetaInput{
 			DefaultLevel: ds.Table,
 			Levels: []*ds.UsageMetaInputDetail{
@@ -926,7 +242,7 @@
 					Description: "Grants ability to set value for the SHARE_RESTRICTIONS parameter which enables a Business Critical provider account to add a consumer account (with Non-Business Critical edition) to a share.",
 				},
 			},
-			Children: []string{ds.Database, SharedPrefix + ds.Database, "warehouse"},
+			Children: []string{ds.Database, SharedPrefix + ds.Database, "warehouse", Integration},
 		},
 		{
 			Name: "warehouse",
@@ -957,6 +273,21 @@
 				},
 			},
 			Children: []string{},
+		},
+		{
+			Name:  Integration,
+			Label: "Integration",
+			Type:  Integration,
+			Permissions: []*ds.DataObjectTypePermission{
+				{
+					Permission:  "USAGE",
+					Description: "Enables using this integration",
+				},
+				{
+					Permission:  "USE_ANY_ROLE",
+					Description: "Allows an External OAuth client or user to switch roles within a session when interacting with Snowflake through an integration.",
+				},
+			},
 		},
 		{
 			Name: ds.Database,
@@ -1126,7 +457,7 @@
 					CannotBeGranted:        true,
 				},
 			},
-			Children: []string{ds.Table, ds.View, ExternalTable, MaterializedView, IcebergTable, Function},
+			Children: []string{ds.Table, ds.View, ExternalTable, MaterializedView, IcebergTable, Function, Procedure},
 		},
 		{
 			Name: ds.Table,
@@ -1207,6 +538,19 @@
 				{
 					Permission:             "USAGE",
 					Description:            "Enables using this function",
+					UsageGlobalPermissions: []string{ds.Read},
+					GlobalPermissions:      ds.ReadGlobalPermission().StringValues(),
+				},
+			},
+		},
+		{
+			Name:  Procedure,
+			Label: "Stored Procedures",
+			Type:  Procedure,
+			Permissions: []*ds.DataObjectTypePermission{
+				{
+					Permission:             "USAGE",
+					Description:            "Enables using this stored procedure",
 					UsageGlobalPermissions: []string{ds.Read},
 					GlobalPermissions:      ds.ReadGlobalPermission().StringValues(),
 				},
