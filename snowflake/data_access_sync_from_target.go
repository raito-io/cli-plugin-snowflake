--- conflicted
+++ resolved
@@ -268,12 +268,8 @@
 			ActualName: roleName,
 			Name:       roleName,
 			NamingHint: roleName,
-<<<<<<< HEAD
-			Action:     exporter.Grant,
+			Action:     types.Grant,
 			Incomplete: &incomplete,
-=======
-			Action:     types.Grant,
->>>>>>> d311a095
 			Who: &exporter.WhoItem{
 				Users:           users,
 				AccessProviders: accessProviders,
@@ -590,23 +586,18 @@
 
 					continue
 				}
-
 				accessProviders = append(accessProviders, accountRoleExternalIdGenerator(cleanDoubleQuotes(grantee.GranteeName)))
-<<<<<<< HEAD
-			} else if grantee.GrantedTo == "DATABASE_ROLE" {
-				if _, exclude := s.excludedRoles[grantee.GranteeName]; exclude {
-					logger.Warn(fmt.Sprintf("Skipping Snowflake DATABASE ROLE %q may break the hierarcy for role %q", grantee.GranteeName, roleName))
-
-					incomplete = true
-
-					continue
-				}
-
-=======
 			} else if grantee.GrantedTo == "SHARE" {
 				accessProviders = append(accessProviders, shareExternalIdGenerator(cleanDoubleQuotes(grantee.GranteeName)))
 			} else if grantee.GrantedTo == GrantTypeDatabaseRole {
->>>>>>> d311a095
+				if _, exclude := s.excludedRoles[grantee.GranteeName]; exclude {
+					logger.Warn(fmt.Sprintf("Skipping Snowflake DATABASE ROLE %q may break the hierarcy for role %q", grantee.GranteeName, roleName))
+
+					incomplete = true
+
+					continue
+				}
+
 				database, parsedRoleName, err2 := parseDatabaseRoleRoleName(cleanDoubleQuotes(grantee.GranteeName))
 				if err2 != nil {
 					return nil, nil, nil, false, err2
