package snowflake

import (
	"fmt"
	"slices"
	"strings"
	"sync"

	"github.com/aws/smithy-go/ptr"
	"github.com/gammazero/workerpool"
	"github.com/raito-io/cli/base/access_provider"
	exporter "github.com/raito-io/cli/base/access_provider/sync_from_target"
	"github.com/raito-io/cli/base/access_provider/types"
	ds "github.com/raito-io/cli/base/data_source"
	"github.com/raito-io/cli/base/tag"
	"github.com/raito-io/cli/base/util/config"
	"github.com/raito-io/cli/base/wrappers"
	"github.com/raito-io/golang-set/set"

	"github.com/raito-io/cli-plugin-snowflake/common"
)

type AccessFromTargetSyncer struct {
	configMap             *config.ConfigMap
	repo                  dataAccessRepository
	accessSyncer          *AccessSyncer
	accessProviderHandler wrappers.AccessProviderHandler

	inboundShares                     []string
	linkToExternalIdentityStoreGroups bool
	externalGroupOwners               string
	excludedRoles                     map[string]struct{}
	lock                              sync.Mutex
}

func NewAccessFromTargetSyncer(accessSyncer *AccessSyncer, repo dataAccessRepository, accessProviderHandler wrappers.AccessProviderHandler, configMap *config.ConfigMap) *AccessFromTargetSyncer {
	return &AccessFromTargetSyncer{
		accessSyncer:          accessSyncer,
		configMap:             configMap,
		repo:                  repo,
		accessProviderHandler: accessProviderHandler,
	}
}

func (s *AccessFromTargetSyncer) syncFromTarget() error {
	s.externalGroupOwners = s.configMap.GetStringWithDefault(SfExternalIdentityStoreOwners, "")
	s.excludedRoles = s.extractExcludeRoleList()
	s.linkToExternalIdentityStoreGroups = s.configMap.GetBoolWithDefault(SfLinkToExternalIdentityStoreGroups, false)

	logger.Info("Reading account and database roles from Snowflake")

	inboundShares, err := s.accessSyncer.getInboundShareNames()
	if err != nil {
		return err
	}

	s.inboundShares = inboundShares
	s.externalGroupOwners = s.configMap.GetStringWithDefault(SfExternalIdentityStoreOwners, "")
	s.extractExcludeRoleList()
	s.linkToExternalIdentityStoreGroups = s.configMap.GetBoolWithDefault(SfLinkToExternalIdentityStoreGroups, false)

	logger.Info("Reading account roles from Snowflake")

	err = s.importAllRolesOnAccountLevel(s.accessProviderHandler)
	if err != nil {
		return fmt.Errorf("importing account roles: %w", err)
	}

	err = s.importOutboundShares(s.accessProviderHandler)
	if err != nil {
		return fmt.Errorf("importing shares: %w", err)
	}

	databaseRoleSupportEnabled := s.configMap.GetBoolWithDefault(SfDatabaseRoles, false)
	if databaseRoleSupportEnabled {
		logger.Info("Reading database roles from Snowflake")
		excludedDatabases := s.extractExcludeDatabases()

		err = s.importAllRolesOnDatabaseLevel(s.accessProviderHandler, excludedDatabases)
		if err != nil {
			return err
		}
	}

	skipColumns := s.configMap.GetBoolWithDefault(SfSkipColumns, false)
	standardEdition := s.configMap.GetBoolWithDefault(SfStandardEdition, false)

	if !standardEdition {
		if !skipColumns {
			logger.Info("Reading masking policies from Snowflake")

			err = s.importMaskingPolicies()
			if err != nil {
				return err
			}
		} else {
			logger.Info("Skipping masking policies")
		}

		logger.Info("Reading row access policies from Snowflake")

		err = s.importRowAccessPolicies()
		if err != nil {
			return err
		}
	} else {
		logger.Info("Skipping masking policies and row access policies due to Snowflake Standard Edition.")
	}

	return nil
}

func (s *AccessFromTargetSyncer) importOutboundShares(accessProviderHandler wrappers.AccessProviderHandler) error {
	// Get all output shares and import them
	shareEntities, err := s.repo.GetOutboundShares()
	if err != nil {
		return err
	}

	wp := workerpool.New(getWorkerPoolSize(s.configMap))

	processedAps := make(map[string]*exporter.AccessProvider)

	for _, shareEntity := range shareEntities {
		if _, exclude := s.excludedRoles[shareEntity.Name]; exclude {
			logger.Info("Skipping SnowFlake SHARE " + shareEntity.Name)
			continue
		}

		wp.Submit(func() {
			err2 := s.transformShareToAccessProvider(shareEntity, processedAps)
			if err2 != nil {
				logger.Warn(fmt.Sprintf("Error importing SnowFlake share %q: %s", shareEntity.Name, err2.Error()))
				return
			}
		})
	}

	wp.StopWait()

	err = accessProviderHandler.AddAccessProviders(values(processedAps)...)
	if err != nil {
		return fmt.Errorf("error adding shares to import file: %s", err.Error())
	}

	return nil
}

func (s *AccessFromTargetSyncer) importAllRolesOnAccountLevel(accessProviderHandler wrappers.AccessProviderHandler) error {
	availableTags := make(map[string][]*tag.Tag)

	if s.shouldRetrieveTags() {
		var err error

		availableTags, err = s.repo.GetTagsByDomain("ROLE")
		if err != nil {
			logger.Error(fmt.Sprintf("Error retrieving tags for account roles: %s", err.Error()))
		}
	}

	processedAps := make(map[string]*exporter.AccessProvider)

	// Get all account roles and import them
	roleEntities, err := s.repo.GetAccountRoles()
	if err != nil {
		return err
	}

	wp := workerpool.New(getWorkerPoolSize(s.configMap))

	for _, roleEntity := range roleEntities {
		if _, exclude := s.excludedRoles[roleEntity.Name]; exclude {
			logger.Info("Skipping SnowFlake ROLE " + roleEntity.Name)
			continue
		}

		wp.Submit(func() {
			err2 := s.transformAccountRoleToAccessProvider(roleEntity, processedAps, availableTags)
			if err2 != nil {
				logger.Warn(fmt.Sprintf("Error importing SnowFlake role %q: %s", roleEntity.Name, err2.Error()))
			}
		})
	}

	wp.StopWait()

	err = accessProviderHandler.AddAccessProviders(values(processedAps)...)
	if err != nil {
		return fmt.Errorf("error adding account roles to import file: %s", err.Error())
	}

	return nil
}

func (s *AccessFromTargetSyncer) shouldRetrieveTags() bool {
	standard := s.configMap.GetBoolWithDefault(SfStandardEdition, false)
	skipTags := s.configMap.GetBoolWithDefault(SfSkipTags, false)

	tagSupportEnabled := !standard && !skipTags

	return tagSupportEnabled
}

func (s *AccessFromTargetSyncer) transformShareToAccessProvider(shareEntity ShareEntity, processedAps map[string]*exporter.AccessProvider) error {
	logger.Info(fmt.Sprintf("Reading SnowFlake SHARE %s", shareEntity.Name))

	shareName := shareEntity.Name
	externalId := apTypeSharePrefix + shareName

	// Locking to make sure only one goroutine can read & write to the processedAps map at a time
	s.lock.Lock()

	recipients := strings.Split(shareEntity.To, ",")
	for i, r := range recipients {
		recipients[i] = strings.TrimSpace(r)
	}

	ap, f := processedAps[externalId]
	if !f {
		processedAps[externalId] = &exporter.AccessProvider{
			ExternalId: apTypeSharePrefix + shareName,
			ActualName: shareName,
			Name:       shareName,
			NamingHint: shareName,
			Action:     types.Share,
			What:       make([]exporter.WhatItem, 0),
			Who: &exporter.WhoItem{
				Recipients: recipients,
			},
		}

		ap = processedAps[externalId]
	}

	s.lock.Unlock()

	// get objects granted TO share
	grantToEntities, err := s.repo.GetGrantsToShare(shareName)
	if err != nil {
		return fmt.Errorf("retrieving grants for share: %s", err.Error())
	}

	ap.What = append(ap.What, s.mapGrantToRoleToWhatItems(grantToEntities)...)

	return nil
}

func (s *AccessFromTargetSyncer) transformAccountRoleToAccessProvider(roleEntity RoleEntity, processedAps map[string]*exporter.AccessProvider, availableTags map[string][]*tag.Tag) error {
	logger.Info(fmt.Sprintf("Reading SnowFlake ROLE %s", roleEntity.Name))

	roleName := roleEntity.Name
	externalId := roleName
	currentApType := ptr.String(access_provider.Role)
	fromExternalIS := s.comesFromExternalIdentityStore(roleEntity, s.externalGroupOwners)

	users, groups, accessProviders, err := s.retrieveWhoEntitiesForRole(roleEntity, externalId, currentApType, fromExternalIS)
	if err != nil {
		return err
	}

	// Locking to make sure only one goroutine can read & write to the processedAps map at a time
	s.lock.Lock()

	ap, f := processedAps[externalId]
	if !f {
		processedAps[externalId] = &exporter.AccessProvider{
			Type:       currentApType,
			ExternalId: externalId,
			ActualName: roleName,
			Name:       roleName,
			NamingHint: roleName,
			Action:     types.Grant,
			Who: &exporter.WhoItem{
				Users:           users,
				AccessProviders: accessProviders,
				Groups:          groups,
			},
			What: make([]exporter.WhatItem, 0),
		}
		ap = processedAps[externalId]

		if fromExternalIS {
			if s.linkToExternalIdentityStoreGroups {
				// If we link to groups in the external identity store, we can just partially lock
				ap.NameLocked = ptr.Bool(true)
				ap.NameLockedReason = ptr.String(nameLockedReason)
				ap.DeleteLocked = ptr.Bool(true)
				ap.DeleteLockedReason = ptr.String(deleteLockedReason)
				ap.WhoLocked = ptr.Bool(true)
				ap.WhoLockedReason = ptr.String(whoLockedReason)
				ap.InheritanceLocked = ptr.Bool(true)
				ap.InheritanceLockedReason = ptr.String(inheritanceLockedReason)
			} else {
				// Otherwise we have to do a full lock
				ap.NotInternalizable = true
			}
		}
	} else {
		ap.Who.Users = users
		ap.Who.AccessProviders = accessProviders
		ap.Who.Groups = groups
	}

	s.lock.Unlock()

	// get objects granted TO role
	grantToEntities, err := s.accessSyncer.getGrantsToRole(ap.ExternalId, ap.Type)
	if err != nil {
		return fmt.Errorf("error retrieving grants for role: %s", err.Error())
	}

	ap.What = append(ap.What, s.mapGrantToRoleToWhatItems(grantToEntities)...)

	if isNotInternalizableRole(ap.ExternalId, ap.Type) {
		logger.Info(fmt.Sprintf("Marking role %s as read-only (notInternalizable)", ap.ExternalId))
		ap.NotInternalizable = true
	}

	if len(availableTags) > 0 && availableTags[ap.Name] != nil {
		ap.Tags = availableTags[ap.Name]
		logger.Debug(fmt.Sprintf("Going to add tags to AP %s", ap.ExternalId))
	}

	return nil
}

func (s *AccessFromTargetSyncer) extractExcludeRoleList() map[string]struct{} {
	excludedRoles := make(map[string]struct{})

	if excludedRoleList, ok := s.configMap.Parameters[SfExcludedRoles]; ok {
		if excludedRoleList != "" {
			for _, e := range strings.Split(excludedRoleList, ",") {
				e = strings.TrimSpace(e)
				excludedRoles[e] = struct{}{}
			}
		}
	}

	return excludedRoles
}

func (s *AccessFromTargetSyncer) importAllRolesOnDatabaseLevel(accessProviderHandler wrappers.AccessProviderHandler, excludedDatabases set.Set[string]) error {
	//Get all database roles for each database and import them
	databases, err := s.getApplicableDatabases(excludedDatabases)
	if err != nil {
		return err
	}

	wp := workerpool.New(getWorkerPoolSize(s.configMap))

	processedAps := make(map[string]*exporter.AccessProvider)

	for database := range databases {
		logger.Info(fmt.Sprintf("Reading roles from Snowflake inside database %s", database))

		// Get all database roles for database
		roleEntities, err2 := s.repo.GetDatabaseRoles(database)
		if err2 != nil {
			return err2
		}

		for _, roleEntity := range roleEntities {
			fullRoleName := fmt.Sprintf("%s.%s", database, roleEntity.Name)
			if _, exclude := s.excludedRoles[fullRoleName]; exclude {
				logger.Info("Skipping SnowFlake DATABASE ROLE " + fullRoleName)
				continue
			}

			wp.Submit(func() {
				availableTags := make(map[string][]*tag.Tag)

				if s.shouldRetrieveTags() {
					var err3 error

					availableTags, err3 = s.repo.GetDatabaseRoleTags(database, roleEntity.Name)
					if err3 != nil {
						logger.Error(fmt.Sprintf("Error retrieving tags for database role: %q - %s", fullRoleName, err3.Error()))
					}
				}

				err2 := s.importAccessForDatabaseRole(database, roleEntity, availableTags, processedAps)
				if err2 != nil {
					logger.Warn(fmt.Sprintf("Error importing SnowFlake Database role %q: %s", fullRoleName, err2.Error()))
				}
			})
		}
	}

	wp.StopWait()

	err = accessProviderHandler.AddAccessProviders(values(processedAps)...)
	if err != nil {
		return fmt.Errorf("error adding access provider to import file: %s", err.Error())
	}

	return nil
}

func (s *AccessFromTargetSyncer) comesFromExternalIdentityStore(roleEntity RoleEntity, externalGroupOwners string) bool {
	fromExternalIS := false

	// check if Role Owner is part of the ones that should be (partially) locked
	for _, i := range strings.Split(externalGroupOwners, ",") {
		if strings.EqualFold(i, roleEntity.Owner) {
			fromExternalIS = true
		}
	}

	return fromExternalIS
}

func (s *AccessFromTargetSyncer) importAccessForDatabaseRole(database string, roleEntity RoleEntity, availableTags map[string][]*tag.Tag, processedAps map[string]*exporter.AccessProvider) error {
	logger.Info(fmt.Sprintf("Reading SnowFlake DATABASE ROLE %s inside %s", roleEntity.Name, database))

	roleName := roleEntity.Name
	externalId := databaseRoleExternalIdGenerator(database, roleName)
	currentApType := ptr.String(apTypeDatabaseRole)
	fromExternalIS := s.comesFromExternalIdentityStore(roleEntity, s.externalGroupOwners)

	users, groups, accessProviders, err := s.retrieveWhoEntitiesForRole(roleEntity, externalId, currentApType, fromExternalIS)
	if err != nil {
		return err
	}

	s.lock.Lock()

	ap, f := processedAps[externalId]
	if !f {
		processedAps[externalId] = &exporter.AccessProvider{
			Type:       currentApType,
			ExternalId: externalId,
			// Updated this because of https://github.com/raito-io/appserver/blob/587484940a2e356a486dd8779166852761885353/lambda/appserver/services/access_provider/importer/importer.go#L523
			ActualName: roleName,

			Name:       fmt.Sprintf("%s.%s", database, roleName),
			NamingHint: roleName,
			Action:     types.Grant,
			Who: &exporter.WhoItem{
				Users:           users,
				AccessProviders: accessProviders,
				Groups:          groups,
			},
			What: make([]exporter.WhatItem, 0),

			// In a first implementation, we lock the who and what side for a database role
			// Who side will always be locked as you can't directly grant access to a database role from a user
			WhoLocked:        ptr.Bool(true),
			WhoLockedReason:  ptr.String(databaseRoleWhoLockedReason),
			WhatLocked:       ptr.Bool(true),
			WhatLockedReason: ptr.String(databaseRoleWhatLockedReason),
		}
		ap = processedAps[externalId]
	} else {
		ap.Who.Users = users
		ap.Who.AccessProviders = accessProviders
		ap.Who.Groups = groups
	}

	s.lock.Unlock()

	// get objects granted TO role
	grantToEntities, err := s.accessSyncer.getGrantsToRole(ap.ExternalId, ap.Type)
	if err != nil {
		return fmt.Errorf("error retrieving grants for role: %s", err.Error())
	}

	ap.What = append(ap.What, s.mapGrantToRoleToWhatItems(grantToEntities)...)

	if isNotInternalizableRole(ap.ExternalId, ap.Type) {
		logger.Info(fmt.Sprintf("Marking role %s as read-only (notInternalizable)", ap.ExternalId))
		ap.NotInternalizable = true
	}

	if len(availableTags) > 0 && availableTags[ap.Name] != nil {
		ap.Tags = availableTags[ap.Name]
		logger.Debug(fmt.Sprintf("Going to add tags to AP %s", ap.ExternalId))
	}

	return nil
}

func (s *AccessFromTargetSyncer) mapGrantToRoleToWhatItems(grantToEntities []GrantToRole) []exporter.WhatItem {
	var do *ds.DataObjectReference

	whatItems := make([]exporter.WhatItem, 0)
	permissions := make([]string, 0)
	sharesApplied := make([]string, 0)

	first := true

	for _, grant := range grantToEntities {
		if grant.GrantedOn == GrantTypeDatabaseRole { // It looks like database roles assigned to a SHARE are also included here, ignoring that
			continue
		}

		if first {
			// We set type to empty string because that's not needed by the importer to match the data object
			// + we cannot make the mapping to the correct Raito data object types here.
<<<<<<< HEAD
			do = &ds.DataObjectReference{FullName: getFullNameFromGrant(grant.Name, grant.GrantedOn), Type: ""}
			first = false
=======
			do = &ds.DataObjectReference{FullName: s.accessSyncer.getFullNameFromGrant(grant.Name, grant.GrantedOn), Type: ""}
>>>>>>> 601b6bc8
		} else if do.FullName != grant.Name {
			if len(permissions) > 0 {
				whatItems = append(whatItems, exporter.WhatItem{
					DataObject:  do,
					Permissions: permissions,
				})
			}

			// We set type to empty string because that's not needed by the importer to match the data object
			// + we cannot make the mapping to the correct Raito data object types here.
			do = &ds.DataObjectReference{FullName: s.accessSyncer.getFullNameFromGrant(grant.Name, grant.GrantedOn), Type: ""}
			permissions = make([]string, 0)
		}

		if do.Type == "ACCOUNT" {
			do.Type = "datasource"
		}

		if _, f := AcceptedTypes[strings.ToUpper(grant.GrantedOn)]; f {
			permissions = append(permissions, mapPrivilege(grant.Privilege, grant.GrantedOn))
		}

		databaseName := strings.Split(grant.Name, ".")[0]
		if slices.Contains(s.inboundShares, databaseName) {
			// TODO do we need to do this for all tabular types?
			if strings.EqualFold(grant.GrantedOn, "TABLE") && !slices.Contains(sharesApplied, databaseName) {
				whatItems = append(whatItems, exporter.WhatItem{
					DataObject:  &ds.DataObjectReference{FullName: databaseName, Type: SharedPrefix + ds.Database},
					Permissions: []string{"IMPORTED PRIVILEGES"},
				})

				sharesApplied = append(sharesApplied, databaseName)
			}
		}
	}

	if len(permissions) > 0 {
		whatItems = append(whatItems, exporter.WhatItem{
			DataObject:  do,
			Permissions: permissions,
		})
	}

	return whatItems
}

// mapPrivilege maps the USAGE privilege to the corresponding one on database or schema.
// We do this to separate USAGE between database and schema because this is a special case that does not inherit from database to schema.
func mapPrivilege(privilege string, grantedOn string) string {
	if strings.EqualFold(privilege, "USAGE") {
		doType := strings.ToUpper(grantedOn)
		if strings.Contains(doType, "DATABASE") {
			return "USAGE on DATABASE"
		} else if strings.Contains(doType, "SCHEMA") {
			return "USAGE on SCHEMA"
		}
	}

	return privilege
}

func (s *AccessFromTargetSyncer) retrieveWhoEntitiesForRole(roleEntity RoleEntity, externalId string, apType *string, fromExternalIS bool) (users []string, groups []string, accessProviders []string, err error) {
	roleName := roleEntity.Name

	users = make([]string, 0)
	groups = make([]string, 0)
	accessProviders = make([]string, 0)

	if fromExternalIS && s.linkToExternalIdentityStoreGroups {
		groups = append(groups, roleName)
	} else {
		grantOfEntities, err := s.accessSyncer.retrieveGrantsOfRole(externalId, apType)
		if err != nil {
			return nil, nil, nil, err
		}

		for _, grantee := range grantOfEntities {
			if grantee.GrantedTo == "USER" {
				users = append(users, cleanDoubleQuotes(grantee.GranteeName))
			} else if grantee.GrantedTo == "ROLE" {
				accessProviders = append(accessProviders, accountRoleExternalIdGenerator(cleanDoubleQuotes(grantee.GranteeName)))
			} else if grantee.GrantedTo == "SHARE" {
				accessProviders = append(accessProviders, shareExternalIdGenerator(cleanDoubleQuotes(grantee.GranteeName)))
			} else if grantee.GrantedTo == GrantTypeDatabaseRole {
				database, parsedRoleName, err2 := parseDatabaseRoleRoleName(cleanDoubleQuotes(grantee.GranteeName))
				if err2 != nil {
					return nil, nil, nil, err2
				}

				accessProviders = append(accessProviders, databaseRoleExternalIdGenerator(database, parsedRoleName))
			}
		}
	}

	return users, groups, accessProviders, nil
}

func (s *AccessFromTargetSyncer) importPoliciesOfType(policyType string, action types.Action) error {
	policyEntities, err := s.repo.GetPolicies(policyType)
	if err != nil {
		// For Standard edition, row access policies are not supported. Failsafe in case `sf-standard-edition` is overlooked.
		// You can see the Snowflake edition in the UI, or through the 'show organization accounts;' query (ORGADMIN role needed).
		if strings.Contains(err.Error(), "Unsupported feature") {
			logger.Warn(fmt.Sprintf("Could not fetch policies of type %s; unsupported feature.", policyType))
		} else {
			return fmt.Errorf("error fetching all %s policies: %s", policyType, err.Error())
		}
	}

	for _, policy := range policyEntities {
		if !strings.HasPrefix(strings.Replace(policy.Kind, "_", " ", -1), policyType) {
			logger.Warn(fmt.Sprintf("Skipping policy %s of kind %s, expected: %s", policy.Name, policyType, policy.Kind))
			continue
		} else if strings.HasPrefix(policy.Name, maskPrefix) {
			logger.Debug(fmt.Sprintf("Masking policy %s defined by RAITO. Not exporting this", policy.Name))
			continue
		}

		logger.Info(fmt.Sprintf("Reading SnowFlake %s policy %s in Schema %s, Table %s", policyType, policy.Name, policy.SchemaName, policy.DatabaseName))

		fullName := fmt.Sprintf("%s-%s-%s", policy.DatabaseName, policy.SchemaName, policy.Name)

		ap := exporter.AccessProvider{
			ExternalId:        fullName,
			Name:              fullName,
			NamingHint:        policy.Name,
			Action:            action,
			NotInternalizable: true,
			Who:               nil,
			ActualName:        fullName,
			What:              make([]exporter.WhatItem, 0),
		}

		// get policy definition
		describeMaskingPolicyEntities, err2 := s.repo.DescribePolicy(policyType, policy.DatabaseName, policy.SchemaName, policy.Name)
		if err2 != nil {
			logger.Warn(fmt.Sprintf("Error fetching description for policy %s.%s.%s: %s", policy.DatabaseName, policy.SchemaName, policy.Name, err2.Error()))

			continue
		}

		if len(describeMaskingPolicyEntities) != 1 {
			logger.Warn(fmt.Sprintf("Found %d definitions for %s policy %s.%s.%s, only expecting one", len(describeMaskingPolicyEntities), policyType, policy.DatabaseName, policy.SchemaName, policy.Name))

			continue
		}

		ap.Policy = describeMaskingPolicyEntities[0].Body

		// get policy references
		policyReferenceEntities, err2 := s.repo.GetPolicyReferences(policy.DatabaseName, policy.SchemaName, policy.Name)
		if err2 != nil {
			logger.Warn(fmt.Sprintf("Error fetching policy references for %s.%s.%s: %s", policy.DatabaseName, policy.SchemaName, policy.Name, err2.Error()))

			continue
		}

		for ind := range policyReferenceEntities {
			policyReference := policyReferenceEntities[ind]
			if !strings.EqualFold("Active", policyReference.POLICY_STATUS) {
				continue
			}

			var dor *ds.DataObjectReference

			if policyReference.POLICY_KIND == "MASKING_POLICY" {
				if policyReference.REF_COLUMN_NAME.Valid {
					dor = &ds.DataObjectReference{
						Type:     "COLUMN",
						FullName: common.FormatQuery(`%s.%s.%s.%s`, policyReference.REF_DATABASE_NAME, policyReference.REF_SCHEMA_NAME, policyReference.REF_ENTITY_NAME, policyReference.REF_COLUMN_NAME.String),
					}
				} else {
					logger.Info(fmt.Sprintf("Masking policy %s.%s.%s refers to something that isn't a column. Skipping", policyReference.REF_DATABASE_NAME, policyReference.REF_SCHEMA_NAME, policyReference.POLICY_NAME))
				}
			} else if policyReference.POLICY_KIND == "ROW_ACCESS_POLICY" {
				dor = &ds.DataObjectReference{
					Type:     "TABLE",
					FullName: common.FormatQuery(`%s.%s.%s`, policyReference.REF_DATABASE_NAME, policyReference.REF_SCHEMA_NAME, policyReference.REF_ENTITY_NAME),
				}
			}

			if dor != nil {
				ap.What = append(ap.What, exporter.WhatItem{
					DataObject:  dor,
					Permissions: []string{},
				})
			}
		}

		err2 = s.accessProviderHandler.AddAccessProviders(&ap)
		if err2 != nil {
			return fmt.Errorf("error adding access provider to import file: %s", err2.Error())
		}
	}

	return nil
}

func (s *AccessFromTargetSyncer) importMaskingPolicies() error {
	return s.importPoliciesOfType("MASKING", types.Mask)
}

func (s *AccessFromTargetSyncer) importRowAccessPolicies() error {
	return s.importPoliciesOfType("ROW ACCESS", types.Filtered)
}

func (s *AccessFromTargetSyncer) getApplicableDatabases(dbExcludes set.Set[string]) (set.Set[string], error) {
	allDatabases, err := s.accessSyncer.getAllDatabaseAndShareNames()
	if err != nil {
		return nil, err
	}

	filteredDatabases := set.NewSet[string]()

	for db := range allDatabases {
		if !dbExcludes.Contains(db) {
			filteredDatabases.Add(db)
		}
	}

	return filteredDatabases, nil
}

func (s *AccessFromTargetSyncer) extractExcludeDatabases() set.Set[string] {
	excludedDatabases := "SNOWFLAKE"
	if v, ok := s.configMap.Parameters[SfExcludedDatabases]; ok {
		excludedDatabases = v
	}

	return parseCommaSeparatedList(excludedDatabases)
}

func isNotInternalizableRole(externalId string, roleType *string) bool {
	searchForRole := externalId

	if isDatabaseRole(roleType) {
		database, parsedRoleName, err := parseDatabaseRoleExternalId(externalId)
		if err != nil {
			return true
		}

		searchForRole = fmt.Sprintf("%s.%s", database, parsedRoleName)
	}

	for _, r := range RolesNotInternalizable {
		if strings.EqualFold(r, searchForRole) {
			return true
		}
	}

	return false
}

func values[I comparable, A any](m map[I]A) []A {
	values := make([]A, 0, len(m))

	for _, value := range m {
		values = append(values, value)
	}

	return values
}<|MERGE_RESOLUTION|>--- conflicted
+++ resolved
@@ -496,12 +496,8 @@
 		if first {
 			// We set type to empty string because that's not needed by the importer to match the data object
 			// + we cannot make the mapping to the correct Raito data object types here.
-<<<<<<< HEAD
-			do = &ds.DataObjectReference{FullName: getFullNameFromGrant(grant.Name, grant.GrantedOn), Type: ""}
+			do = &ds.DataObjectReference{FullName: s.accessSyncer.getFullNameFromGrant(grant.Name, grant.GrantedOn), Type: ""}
 			first = false
-=======
-			do = &ds.DataObjectReference{FullName: s.accessSyncer.getFullNameFromGrant(grant.Name, grant.GrantedOn), Type: ""}
->>>>>>> 601b6bc8
 		} else if do.FullName != grant.Name {
 			if len(permissions) > 0 {
 				whatItems = append(whatItems, exporter.WhatItem{
