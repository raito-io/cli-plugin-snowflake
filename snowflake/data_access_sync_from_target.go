--- conflicted
+++ resolved
@@ -78,23 +78,6 @@
 		enabled:       tagSupportEnabled,
 		availableTags: availableTags,
 	}, nil
-}
-
-func (s *AccessSyncer) extractNameFromTags(tags []*tag.Tag, tagKeyDisplayName string) *string {
-	if tagKeyDisplayName == "" {
-		return nil
-	}
-
-	var overwrittenName *string = nil
-
-	for _, tag := range tags {
-		if tag.Key == tagKeyDisplayName {
-			overwrittenName = ptr.String(tag.Value)
-			break
-		}
-	}
-
-	return overwrittenName
 }
 
 func (s *AccessSyncer) transformAccountRoleToAccessProvider(roleEntity RoleEntity, processedAps map[string]*exporter.AccessProvider, linkToExternalIdentityStoreGroups bool, tagRetrieval tagApRetrievalConfig, externalGroupOwners string, shares []string, repo dataAccessRepository) error {
@@ -164,7 +147,8 @@
 	}
 
 	if tagRetrieval.enabled && len(tagRetrieval.availableTags) > 0 && tagRetrieval.availableTags[ap.Name] != nil {
-		// ap.Tags = tagRetrieval.availableTags[ap.Name]
+		// ---- ap.Tags = tagRetrieval.availableTags[ap.Name]
+		logger.Debug(fmt.Sprintf("Going to add tags to AP %s", ap.ExternalId))
 	}
 
 	return nil
@@ -185,8 +169,7 @@
 	return excludedRoles
 }
 
-<<<<<<< HEAD
-func (s *AccessSyncer) importAllRolesOnDatabaseLevel(accessProviderHandler wrappers.AccessProviderHandler, repo dataAccessRepository, shares []string, configMap *config.ConfigMap) error {
+func (s *AccessSyncer) importAllRolesOnDatabaseLevel(accessProviderHandler wrappers.AccessProviderHandler, repo dataAccessRepository, excludedDatabases set.Set[string], shares []string, configMap *config.ConfigMap) error {
 	externalGroupOwners := configMap.GetStringWithDefault(SfExternalIdentityStoreOwners, "")
 	excludedRoles := s.extractExcludeRoleList(configMap)
 	linkToExternalIdentityStoreGroups := configMap.GetBoolWithDefault(SfLinkToExternalIdentityStoreGroups, false)
@@ -196,9 +179,6 @@
 		return err
 	}
 
-=======
-func (s *AccessSyncer) importAllRolesOnDatabaseLevel(accessProviderHandler wrappers.AccessProviderHandler, repo dataAccessRepository, excludedDatabases set.Set[string], externalGroupOwners string, excludedRoles map[string]struct{}, linkToExternalIdentityStoreGroups bool, shares []string) error {
->>>>>>> 2a4d5cbb
 	//Get all database roles for each database and import them
 	databases, err := s.getApplicableDatabases(repo, excludedDatabases)
 	if err != nil {
@@ -309,7 +289,8 @@
 	}
 
 	if tagRetrieval.enabled && len(tagRetrieval.availableTags) > 0 && tagRetrieval.availableTags[ap.Name] != nil {
-		// ap.Tags = tagRetrieval.availableTags[ap.Name]
+		// ---- ap.Tags = tagRetrieval.availableTags[ap.Name]
+		logger.Debug(fmt.Sprintf("Going to add tags to AP %s", ap.ExternalId))
 	}
 
 	return nil
